from firedrake import *
import numpy as np
import finat
from ROL.firedrake_vector import FiredrakeVector as FeVector
import ROL
from mpi4py import MPI

import spyro

# import gc

outdir = "fwi_p5/"


model = {}

model["opts"] = {
    "method": "KMV",  # either CG or KMV
    "quadratrue": "KMV",  # Equi or KMV
    "degree": 5,  # p order
    "dimension": 2,  # dimension
    "regularization": True,  # regularization is on?
    "gamma": 1.0, # regularization parameter
}
model["parallelism"] = {
    "type": "automatic",
}
model["mesh"] = {
    "Lz": 3.5,  # depth in km - always positive
    "Lx": 17.0,  # width in km - always positive
    "Ly": 0.0,  # thickness in km - always positive
    "meshfile": "meshes/marmousi_guess.msh",
    "initmodel": "velocity_models/marmousi_guess.hdf5",
    "truemodel": "not_used.hdf5",
}
model["BCs"] = {
    "status": True,  # True or false
    "outer_bc": "non-reflective",  #  None or non-reflective (outer boundary condition)
    "damping_type": "polynomial",  # polynomial, hyperbolic, shifted_hyperbolic
    "exponent": 2,  # damping layer has a exponent variation
    "cmax": 4.5,  # maximum acoustic wave velocity in PML - km/s
    "R": 1e-6,  # theoretical reflection coefficient
    "lz": 0.9,  # thickness of the PML in the z-direction (km) - always positive
    "lx": 0.9,  # thickness of the PML in the x-direction (km) - always positive
    "ly": 0.0,  # thickness of the PML in the y-direction (km) - always positive
}
model["acquisition"] = {
    "source_type": "Ricker",
    "num_sources": 40,
    "source_pos": spyro.create_transect((-0.01, 1.0), (-0.01, 15.0), 40),
    "frequency": 5.0,
    "delay": 1.0,
    "num_receivers": 500,
    "receiver_locations": spyro.create_transect((-0.10, 0.1), (-0.10, 17.0), 500),
}
model["automatic-dif"] ={
    "status": "True", #True or False

}
model["timeaxis"] = {
    "t0": 0.0,  #  Initial time for event
    "tf": 6.00,  # Final time for event
    "dt": 0.001,
    "amplitude": 1,  # the Ricker has an amplitude of 1.
    "nspool": 1000,  # how frequently to output solution to pvds
    "fspool": 10,  # how frequently to save solution to RAM
}

automatic_dif = model["automatic-dif"]["status"]
if automatic_dif:
    from firedrake_adjoint import *

comm = spyro.utils.mpi_init(model)
# if comm.comm.rank == 0 and comm.ensemble_comm.rank == 0:
#    fil = open("FUNCTIONAL_FWI_P5.txt", "w")
mesh, V = spyro.io.read_mesh(model, comm)
vp = spyro.io.interpolate(model, mesh, V, guess=True)
if comm.ensemble_comm.rank == 0:
    File("guess_velocity.pvd", comm=comm.comm).write(vp)
sources = spyro.Sources(model, mesh, V, comm)
if model["gradientcompute"]["type"]=="discrete-adj":
    receivers = spyro.Receivers(model, mesh, V, comm)
wavelet = spyro.full_ricker_wavelet(
    dt=model["timeaxis"]["dt"],
    tf=model["timeaxis"]["tf"],
    freq=model["acquisition"]["frequency"],
)

if comm.ensemble_comm.rank == 0:
    control_file = File(outdir + "control.pvd", comm=comm.comm)
    grad_file = File(outdir + "grad.pvd", comm=comm.comm)

quad_rule = finat.quadrature.make_quadrature(
    V.finat_element.cell, V.ufl_element().degree(), "KMV"
)
dxlump = dx(rule=quad_rule)

water = np.where(vp.dat.data[:] < 1.51)


class L2Inner(object):
    def __init__(self):
        self.A = assemble(
            TrialFunction(V) * TestFunction(V) * dxlump, mat_type="matfree"
        )
        self.Ap = as_backend_type(self.A).mat()

    def eval(self, _u, _v):
        upet = as_backend_type(_u).vec()
        vpet = as_backend_type(_v).vec()
        A_u = self.Ap.createVecLeft()
        self.Ap.mult(upet, A_u)
        return vpet.dot(A_u)


kount = 0


def regularize_gradient(vp, dJ):
    """Tikhonov regularization"""
    m_u = TrialFunction(V)
    m_v = TestFunction(V)
    mgrad = m_u * m_v * dx(rule=qr_x)
    ffG = dot(grad(vp), grad(m_v)) * dx(rule=qr_x)
    G = mgrad - ffG
    lhsG, rhsG = lhs(G), rhs(G)
    gradreg = Function(V)
    grad_prob = LinearVariationalProblem(lhsG, rhsG, gradreg)
    grad_solver = LinearVariationalSolver(
        grad_prob,
        solver_parameters={
            "ksp_type": "preonly",
            "pc_type": "jacobi",
            "mat_type": "matfree",
        },
    )
    grad_solver.solve()
    dJ += gradreg
    return dJ


class Objective(ROL.Objective):
    def __init__(self, inner_product):
        ROL.Objective.__init__(self)
        self.inner_product = inner_product
        self.p_guess = None
        self.misfit = 0.0
        self.p_exact_recv = spyro.io.load_shots(model, comm)

    def value(self, x, tol):
        """Compute the functional"""
        J_total = np.zeros((1))
<<<<<<< HEAD
        if automatic_dif:
            dJdm = Function(V)
            solver  = spyro.solver_AD(self.p_exact_recv)
            solver.obj_func = 0.
            p_guess_recv  = solver.forward_AD(model, mesh, comm, vp, sources, wavelet, xs)
            J = solver.obj_func
            J_total[0] += J
            

        else:
            self.p_guess, p_guess_recv = spyro.solvers.forward(
                model,
                mesh,
                comm,
                vp,
                sources,
                wavelet,
                receivers,
            )
            self.misfit = spyro.utils.evaluate_misfit(
                model, p_guess_recv, self.p_exact_recv
            )
            J_total[0] += spyro.utils.compute_functional(model, self.misfit)
=======
        self.p_guess, p_guess_recv = spyro.solvers.forward(
            model,
            mesh,
            comm,
            vp,
            sources,
            wavelet,
            receivers,
        )
        self.misfit = spyro.utils.evaluate_misfit(
            model, p_guess_recv, self.p_exact_recv
        )
        J_total[0] += spyro.utils.compute_functional(model, self.misfit, velocity=vp)
>>>>>>> 309ecaaf
        J_total = COMM_WORLD.allreduce(J_total, op=MPI.SUM)
        J_total[0] /= comm.ensemble_comm.size
        if comm.comm.size > 1:
            J_total[0] /= comm.comm.size
        return J_total[0]

    def gradient(self, g, x, tol):
        """Compute the gradient of the functional"""
        dJ = Function(V, name="gradient")
        if automatic_dif:
            dJ_local = compute_gradient(J, control)
        else:
            dJ_local = spyro.solvers.gradient(
                model,
                mesh,
                comm,
                vp,
                receivers,
                self.p_guess,
                self.misfit,
            )
        if comm.ensemble_comm.size > 1:
            comm.allreduce(dJ_local, dJ)
        else:
            dJ = dJ_local
        dJ /= comm.ensemble_comm.size
        if comm.comm.size > 1:
            dJ /= comm.comm.size
        # regularize the gradient if asked.
        if model['opts']['regularization']:
            dJ = regularize_gradient(vp, dJ)
        # mask the water layer
        dJ.dat.data[water] = 0.0
        # Visualize
        if comm.ensemble_comm.rank == 0:
            grad_file.write(dJ)
        g.scale(0)
        g.vec += dJ

    def update(self, x, flag, iteration):
        vp.assign(Function(V, x.vec, name="velocity"))
        # If iteration reduces functional, save it.
        if iteration >= 0:
            if comm.ensemble_comm.rank == 0:
                control_file.write(vp)


paramsDict = {
    "General": {"Secant": {"Type": "Limited-Memory BFGS", "Maximum Storage": 10}},
    "Step": {
        "Type": "Augmented Lagrangian",
        "Augmented Lagrangian": {
            "Subproblem Step Type": "Line Search",
            "Subproblem Iteration Limit": 5.0,
        },
        "Line Search": {"Descent Method": {"Type": "Quasi-Newton Step"}},
    },
    "Status Test": {
        "Gradient Tolerance": 1e-16,
        "Iteration Limit": 100,
        "Step Tolerance": 1.0e-16,
    },
}

params = ROL.ParameterList(paramsDict, "Parameters")

inner_product = L2Inner()

obj = Objective(inner_product)

u = Function(V, name="velocity").assign(vp)
opt = FeVector(u.vector(), inner_product)
# Add control bounds to the problem (uses more RAM)
xlo = Function(V)
xlo.interpolate(Constant(1.0))
x_lo = FeVector(xlo.vector(), inner_product)

xup = Function(V)
xup.interpolate(Constant(5.0))
x_up = FeVector(xup.vector(), inner_product)

bnd = ROL.Bounds(x_lo, x_up, 1.0)

# Set up the line search
algo = ROL.Algorithm("Line Search", params)

algo.run(opt, obj, bnd)

if comm.ensemble_comm.rank == 0:
    File("res.pvd", comm=comm.comm).write(obj.vp)

# fil.close()<|MERGE_RESOLUTION|>--- conflicted
+++ resolved
@@ -150,7 +150,6 @@
     def value(self, x, tol):
         """Compute the functional"""
         J_total = np.zeros((1))
-<<<<<<< HEAD
         if automatic_dif:
             dJdm = Function(V)
             solver  = spyro.solver_AD(self.p_exact_recv)
@@ -174,21 +173,6 @@
                 model, p_guess_recv, self.p_exact_recv
             )
             J_total[0] += spyro.utils.compute_functional(model, self.misfit)
-=======
-        self.p_guess, p_guess_recv = spyro.solvers.forward(
-            model,
-            mesh,
-            comm,
-            vp,
-            sources,
-            wavelet,
-            receivers,
-        )
-        self.misfit = spyro.utils.evaluate_misfit(
-            model, p_guess_recv, self.p_exact_recv
-        )
-        J_total[0] += spyro.utils.compute_functional(model, self.misfit, velocity=vp)
->>>>>>> 309ecaaf
         J_total = COMM_WORLD.allreduce(J_total, op=MPI.SUM)
         J_total[0] /= comm.ensemble_comm.size
         if comm.comm.size > 1:
