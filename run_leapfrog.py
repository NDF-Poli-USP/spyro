--- conflicted
+++ resolved
@@ -149,8 +149,8 @@
     }
 
     model["PML"] = {
-        "status": False,  # True or false
-        "outer_bc": False, #"non-reflective",  #  neumann, non-reflective (outer boundary condition)
+        "status": True,  # True or false
+        "outer_bc": "non-reflective",  #  neumann, non-reflective (outer boundary condition)
         "damping_type": "polynomial",  # polynomial. hyperbolic, shifted_hyperbolic
         "exponent": 1,
         "cmax": 4.7,  # maximum acoustic wave velocity in PML - km/s
@@ -230,7 +230,6 @@
 
     if comm.comm.rank == 0:
         #creating disk around source
-<<<<<<< HEAD
         if model['testing_parameters']['source_mesh']=='imersed_disk':
             disk_M = spyro.tools.grid_point_to_mesh_point_converter_for_seismicmesh(model, 15)
             disk = SeismicMesh.Disk([-Real_Lz/2, Real_Lx/2], lbda)
@@ -240,20 +239,6 @@
                 mesh_improvement = False,
                 comm = comm.ensemble_comm,
                 verbose = 0
-=======
-        disk_M = spyro.tools.grid_point_to_mesh_point_converter_for_seismicmesh(model, 15)
-        disk = SeismicMesh.Disk([Real_Lz/2, Real_Lx/2], lbda)
-        disk_points, disk_cells = SeismicMesh.generate_mesh(
-            domain=disk,
-            edge_length=lbda/disk_M,
-            mesh_improvement = False,
-            comm = comm.ensemble_comm,
-            verbose = 0
-        )
-        meshio.write_points_cells("meshes/disk"+str(G)+".vtk",
-            disk_points,[("triangle", disk_cells)],
-            file_format="vtk"
->>>>>>> feec5afa
             )
 
             if model['acquisition']['source_mesh_point']:
@@ -387,7 +372,7 @@
 def wave_solver(model, G, comm = False):
     minimum_mesh_velocity = model['testing_parameters']['minimum_mesh_velocity']
 
-    mesh = generate_mesh_immersed_disk(model, G, comm)
+    mesh = generate_mesh(model, G, comm)
     
     element = spyro.domains.space.FE_method(mesh, model["opts"]["method"], model["opts"]["degree"])
     V = fire.FunctionSpace(mesh, element)
@@ -409,14 +394,13 @@
             flush=True,
         )
 
-    #sources = spyro.Sources(model, mesh, V, comm).create()
-    sources = spyro.Updated_sources(model, mesh, V, comm).create()
+    sources = spyro.Sources(model, mesh, V, comm).create()
     receivers = spyro.Receivers(model, mesh, V, comm).create()
 
     for sn in range(model["acquisition"]["num_sources"]):
         if spyro.io.is_owner(comm, sn):
             t1 = time.time()
-            p_field, p_recv = spyro.solvers.Old_Leapfrog(
+            p_field, p_recv = spyro.solvers.Leapfrog(
                 model, mesh, comm, vp_exact, sources, receivers, source_num=sn, output= True, G = G
             )
             print(time.time() - t1)
@@ -436,10 +420,6 @@
 # Create the computational environment
 comm = spyro.utils.mpi_init(model)
 
-<<<<<<< HEAD
 #p_rec = wave_solver(model,G,comm=comm)
 
-p_rec = spyro.tools.wave_solver(model, G, comm=comm)
-=======
-p_rec = spyro.tools.wave_solver(model,G,comm=comm)
->>>>>>> feec5afa
+p_rec = spyro.tools.wave_solver(model, G, comm=comm)