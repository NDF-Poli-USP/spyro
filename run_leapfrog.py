import firedrake as fire
import numpy as np
from mpi4py import MPI
import meshio
import SeismicMesh
import time

import sys
<<<<<<< HEAD
sys.path.append('/home/alexandre/Development/Spyro-new_source')
=======
sys.path.append('/home/alexandre/Development/Spyro-SSPRK-based-onCD')
>>>>>>> 0dc983cb
import spyro

def create_model_for_grid_point_calculation(frequency, degree, method, minimum_mesh_velocity= 1.0, experiment_type = 'homogeneous', receiver_type = 'near'):
    ''' Creates models  with the correct parameters for for grid point calculation experiments.
    
    Parameters
    ----------
    frequency: `float`
        Source frequency to use in calculation
    degree: `int`
        Polynomial degree of finite element space
    method: `string`
        The finite element method choosen
    minimum_mesh_velocity: `float`
        Minimum velocity presented in the medium
    experiment_type: `string`
        Only options are `homogenous` or `heterogenous`
    receiver_type: `string`
        Options: `near`, `far` or `near_and_far`. Specifies receiver grid locations for experiment

    Returns
    -------
    model: Python `dictionary`
        Contains model options and parameters for use in Spyro
        

    '''
    model = {}
    # domain calculations
    if experiment_type == 'homogeneous':
        lbda = minimum_mesh_velocity/frequency
        pml_fraction = lbda
        Lz = 30*lbda#100*lbda
        Real_Lz = Lz*(1. + pml_fraction)
        Lx = 20*lbda#90*lbda
        Real_Lx = Lx*(1. + 2*pml_fraction)

        # source location
        source_coordinates = [(Real_Lz/2, Real_Lx/2)] #Source at the center. If this is changes receiver's bin has to also be changed.
        source_z = Real_Lz/2.
        source_x = Real_Lx/2.
        padz = Lz*pml_fraction
        padx = Lx*pml_fraction

    if experiment_type == 'heterogenous':
        #using the BP2004 velocity model
        minimum_mesh_velocity = 1429.0/1000.0
        Lz = 12000.0/1000.
        Lx = 67000.0/1000.
        pad = 1000./1000.
        Real_Lz = Lz+ pad
        Real_Lx = Lx+ 2*pad
        source_z = -1.0
        source_x = Real_Lx/2.
        source_coordinates = [(source_z,source_x)]
        SeismicMesh.write_velocity_model('vel_z6.25m_x12.5m_exact.segy', ofname = 'velocity_models/bp2004')
        padz = pad
        padx = pad
    
    if receiver_type == 'near' and experiment_type == 'homogeneous':

        # time calculations
        tmin = 1./frequency
        final_time = 35*tmin #should be 35

        # receiver calculations

        receiver_bin_center1 = 5*lbda#20*lbda
        receiver_bin_width = 5*lbda#15*lbda
        receiver_quantity = 16#2500 # 50 squared

        bin1_startZ = source_z + receiver_bin_center1 - receiver_bin_width/2.
        bin1_endZ   = source_z + receiver_bin_center1 + receiver_bin_width/2.
        bin1_startX = source_x - receiver_bin_width/2.
        bin1_endX   = source_x + receiver_bin_width/2.
        receiver_coordinates = spyro.create_2d_grid(bin1_startZ, bin1_endZ, bin1_startX, bin1_endX, int(np.sqrt(receiver_quantity)))

    if receiver_type == 'near' and experiment_type == 'heterogenous':

        # time calculations
        tmin = 1./frequency
        final_time = 2*10*tmin #should be 35

        # receiver calculations

        receiver_bin_center1 = 2.5*750.0/1000
        receiver_bin_width = 500.0/1000
        receiver_quantity_in_bin = 100#2500 # 50 squared

        bin1_startZ = source_z - receiver_bin_width/2.
        bin1_endZ   = source_z + receiver_bin_width/2.
        bin1_startX = source_x + receiver_bin_center1 - receiver_bin_width/2.
        bin1_endX   = source_x + receiver_bin_center1 + receiver_bin_width/2.

        receiver_coordinates = spyro.create_2d_grid(bin1_startZ, bin1_endZ, bin1_startX, bin1_endX, int(np.sqrt(receiver_quantity_in_bin)))

        receiver_bin_center2 = 6500.0/1000
        receiver_bin_width = 500.0/1000

        bin2_startZ = source_z - receiver_bin_width/2.
        bin2_endZ   = source_z + receiver_bin_width/2.
        bin2_startX = source_x + receiver_bin_center2 - receiver_bin_width/2.
        bin2_endX   = source_x + receiver_bin_center2 + receiver_bin_width/2.

        receiver_coordinates= receiver_coordinates + spyro.create_2d_grid(bin2_startZ, bin2_endZ, bin2_startX, bin2_endX, int(np.sqrt(receiver_quantity_in_bin))) 

        receiver_quantity = 2*receiver_quantity_in_bin

    elif receiver_type == 'far':
        raise ValueError('Far receivers minimum grid point calculation experiment not implemented because of computational limits.')
    
    # Choose method and parameters
    model["opts"] = {
        "method": method,
        "variant": None,
        "element": "tria",  # tria or tetra
        "degree": degree,  # p order
        "dimension": 2,  # dimension
    }

    model["PML"] = {
        "status": False,  # True or false
        "outer_bc": False, #"non-reflective",  #  neumann, non-reflective (outer boundary condition)
        "damping_type": "polynomial",  # polynomial. hyperbolic, shifted_hyperbolic
        "exponent": 1,
        "cmax": 4.7,  # maximum acoustic wave velocity in PML - km/s
        "R": 0.001,  # theoretical reflection coefficient
        "lz": padz,  # thickness of the pml in the z-direction (km) - always positive
        "lx": padx,  # thickness of the pml in the x-direction (km) - always positive
        "ly": 0.0,  # thickness of the pml in the y-direction (km) - always positive
    }

    model["mesh"] = {
        "Lz": Lz,  # depth in km - always positive
        "Lx": Lx,  # width in km - always positive
        "Ly": 0.0,  # thickness in km - always positive
        "meshfile": "demos/mm_exact.msh",
        "initmodel": "velocity_models/bp2004.hdf5",
        "truemodel": "velocity_models/bp2004.hdf5",
    }

    model["acquisition"] = {
        "source_type": "Ricker",
        "num_sources": 1,
        "source_pos": source_coordinates,
        "source_mesh_point": False,
        "source_point_dof": False,
        "frequency": frequency,
        "delay": 1.0,
        "num_receivers": receiver_quantity,
        "receiver_locations": receiver_coordinates,
    }

    model["timeaxis"] = {
        "t0": 0.0,  #  Initial time for event
        "tf": final_time,  # Final time for event
        "dt": 0.001,  # timestep size
        "nspool": 200,  # how frequently to output solution to pvds
        "fspool": 100,  # how frequently to save solution to RAM
    }  
    model["parallelism"] = {
    "type": "off",  # options: automatic (same number of cores for evey processor), custom, off.
    "custom_cores_per_shot": [],  # only if the user wants a different number of cores for every shot.
    # input is a list of integers with the length of the number of shots.
    }
    model['testing_parameters'] = {
        'experiment_type': experiment_type,
        'minimum_mesh_velocity': minimum_mesh_velocity,
        'pml_fraction': padz/Lz,
        'receiver_type': receiver_type
    }

    # print(source_coordinates)
    # print(receiver_coordinates)
    return model

def generate_mesh(model,G, comm):
    
    print('Entering mesh generation', flush = True)
    M = spyro.tools.grid_point_to_mesh_point_converter_for_seismicmesh(model, G)
    disk_M = spyro.tools.grid_point_to_mesh_point_converter_for_seismicmesh(model, 15)
    method = model["opts"]["method"]
    minimum_mesh_velocity = model['testing_parameters']['minimum_mesh_velocity']
    frequency = model["acquisition"]['frequency']
    lbda = minimum_mesh_velocity/frequency

    Lz = model["mesh"]['Lz']
    lz = model['PML']['lz']
    Lx = model["mesh"]['Lx']
    lx = model['PML']['lx']
    pml_fraction = lx/Lx

    Real_Lz = Lz + lz
    Real_Lx = Lx + 2*lx
    edge_length = lbda/M

    bbox = (0.0, Real_Lz, 0.0, Real_Lx)
    rec = SeismicMesh.Rectangle(bbox)

    if comm.comm.rank == 0:
        #creating disk around source
        disk_M = spyro.tools.grid_point_to_mesh_point_converter_for_seismicmesh(model, 15)
        disk = SeismicMesh.Disk([Real_Lz/2, Real_Lx/2], lbda)
        disk_points, disk_cells = SeismicMesh.generate_mesh(
            domain=disk,
            edge_length=lbda/disk_M,
            mesh_improvement = False,
            comm = comm.ensemble_comm,
            verbose = 0
        )
        meshio.write_points_cells("meshes/disk"+str(G)+".vtk",
            disk_points,[("triangle", disk_cells)],
            file_format="vtk"
            )

        if model['acquisition']['source_mesh_point']:
            source_position = model['acquisition']['source_pos']
            fixed_points = np.append(disk_points,source_position, axis=0)
        else:
            fixed_points = disk_points

        # Creating rectangular mesh
        points, cells = SeismicMesh.generate_mesh(
        domain=rec, 
        edge_length=edge_length, 
        mesh_improvement = False,
        comm = comm.ensemble_comm,
        pfix = fixed_points ,
        verbose = 0
        )
        print('entering spatial rank 0 after mesh generation')
        
        points, cells = SeismicMesh.geometry.delete_boundary_entities(points, cells, min_qual= 0.6)
        a=np.amin(SeismicMesh.geometry.simp_qual(points, cells))
        if model['testing_parameters']['experiment_type'] == 'heterogenous':
            points, cells = SeismicMesh.geometry.laplacian2(points, cells)
        meshio.write_points_cells("meshes/homogeneous"+str(G)+".msh",
            points,[("triangle", cells)],
            file_format="gmsh22", 
            binary = False
            )
        meshio.write_points_cells("meshes/homogeneous"+str(G)+".vtk",
            points,[("triangle", cells)],
            file_format="vtk"
            )

    comm.comm.barrier()
    if method == "CG" or method == "KMV":
        mesh = fire.Mesh(
            "meshes/homogeneous"+str(G)+".msh",
            distribution_parameters={
                "overlap_type": (fire.DistributedMeshOverlapType.NONE, 0)
            },
        )

    if model['acquisition']['source_mesh_point']== True:
        element = spyro.domains.space.FE_method(mesh, model["opts"]["method"], model["opts"]["degree"])
        V = fire.FunctionSpace(mesh, element)


    print('Finishing mesh generation', flush = True)

    return mesh

def generate_mesh_immersed_disk(model,G, comm):
    
    print('Entering mesh generation', flush = True)
    M = spyro.tools.grid_point_to_mesh_point_converter_for_seismicmesh(model, G)
    disk_M = spyro.tools.grid_point_to_mesh_point_converter_for_seismicmesh(model, 15)
    method = model["opts"]["method"]
    minimum_mesh_velocity = model['testing_parameters']['minimum_mesh_velocity']
    frequency = model["acquisition"]['frequency']
    lbda = minimum_mesh_velocity/frequency

    Lz = model["mesh"]['Lz']
    lz = model['PML']['lz']
    Lx = model["mesh"]['Lx']
    lx = model['PML']['lx']
    pml_fraction = lx/Lx

    Real_Lz = Lz + lz
    Real_Lx = Lx + 2*lx
    edge_length = lbda/M

    bbox = (0.0, Real_Lz, 0.0, Real_Lx)
    disk = SeismicMesh.Disk([Real_Lz/2, Real_Lx/2], lbda)
    rec = SeismicMesh.Rectangle(bbox)

    if comm.comm.rank == 0:
        #creating disk around source
        
        if model['acquisition']['source_mesh_point']:
            source_position = model['acquisition']['source_pos']
            fixed_points = np.append(disk_points,source_position, axis=0)
        else:
            fixed_points = None

        # Creating rectangular mesh
        points, cells = SeismicMesh.generate_mesh(
        domain=rec, 
        edge_length=edge_length, 
        mesh_improvement = False,
        comm = comm.ensemble_comm,
        subdomains = [disk] ,
        pfix = fixed_points ,
        verbose = 0
        )
        print('entering spatial rank 0 after mesh generation')
        
        points, cells = SeismicMesh.geometry.delete_boundary_entities(points, cells, min_qual= 0.6)
        a=np.amin(SeismicMesh.geometry.simp_qual(points, cells))
        if model['testing_parameters']['experiment_type'] == 'heterogenous':
            points, cells = SeismicMesh.geometry.laplacian2(points, cells)
        meshio.write_points_cells("meshes/homogeneous"+str(G)+".msh",
            points,[("triangle", cells)],
            file_format="gmsh22", 
            binary = False
            )
        meshio.write_points_cells("meshes/IMMERSEDhomogeneous"+str(G)+".vtk",
            points,[("triangle", cells)],
            file_format="vtk"
            )

    comm.comm.barrier()
    if method == "CG" or method == "KMV":
        mesh = fire.Mesh(
            "meshes/homogeneous"+str(G)+".msh",
            distribution_parameters={
                "overlap_type": (fire.DistributedMeshOverlapType.NONE, 0)
            },
        )

    if model['acquisition']['source_mesh_point']== True:
        element = spyro.domains.space.FE_method(mesh, model["opts"]["method"], model["opts"]["degree"])
        V = fire.FunctionSpace(mesh, element)


    print('Finishing mesh generation', flush = True)

    return mesh

def wave_solver(model, G, comm = False):
    minimum_mesh_velocity = model['testing_parameters']['minimum_mesh_velocity']

    mesh = generate_mesh_immersed_disk(model, G, comm)
    
    element = spyro.domains.space.FE_method(mesh, model["opts"]["method"], model["opts"]["degree"])
    V = fire.FunctionSpace(mesh, element)

    spyro.sources.source_dof_finder(V, model)

    if model['testing_parameters']['experiment_type'] == 'homogeneous':
        vp_exact = fire.Constant(minimum_mesh_velocity)
    elif model['testing_parameters']['experiment_type'] == 'heterogenous':
        vp_exact = spyro.io.interpolate(model, mesh, V, guess=False)


    new_dt = 0.2*spyro.estimate_timestep(mesh, V, vp_exact)

    model['timeaxis']['dt'] = comm.comm.allreduce(new_dt, op=MPI.MIN)
    if comm.comm.rank == 0:
        print(
            f"Maximum stable timestep used is: {model['timeaxis']['dt']} seconds",
            flush=True,
        )

    #sources = spyro.Sources(model, mesh, V, comm).create()
    sources = spyro.Updated_sources(model, mesh, V, comm).create()
    receivers = spyro.Receivers(model, mesh, V, comm).create()

    for sn in range(model["acquisition"]["num_sources"]):
        if spyro.io.is_owner(comm, sn):
            t1 = time.time()
<<<<<<< HEAD
            p_field, p_recv = spyro.solvers.Old_Leapfrog(
=======
            p_field, p_recv = spyro.solvers.SSPRKMOD(
>>>>>>> 0dc983cb
                model, mesh, comm, vp_exact, sources, receivers, source_num=sn, output= True, G = G
            )
            print(time.time() - t1)

    return p_recv

frequency = 5.0
degree = 2
<<<<<<< HEAD
method = 'KMV'
G=9.0
=======
method = 'CG'
G=10.0
>>>>>>> 0dc983cb

model = create_model_for_grid_point_calculation(frequency,degree,method)

# Create the computational environment
comm = spyro.utils.mpi_init(model)

p_rec = spyro.tools.wave_solver(model,G,comm=comm)<|MERGE_RESOLUTION|>--- conflicted
+++ resolved
@@ -6,11 +6,7 @@
 import time
 
 import sys
-<<<<<<< HEAD
 sys.path.append('/home/alexandre/Development/Spyro-new_source')
-=======
-sys.path.append('/home/alexandre/Development/Spyro-SSPRK-based-onCD')
->>>>>>> 0dc983cb
 import spyro
 
 def create_model_for_grid_point_calculation(frequency, degree, method, minimum_mesh_velocity= 1.0, experiment_type = 'homogeneous', receiver_type = 'near'):
@@ -384,11 +380,7 @@
     for sn in range(model["acquisition"]["num_sources"]):
         if spyro.io.is_owner(comm, sn):
             t1 = time.time()
-<<<<<<< HEAD
             p_field, p_recv = spyro.solvers.Old_Leapfrog(
-=======
-            p_field, p_recv = spyro.solvers.SSPRKMOD(
->>>>>>> 0dc983cb
                 model, mesh, comm, vp_exact, sources, receivers, source_num=sn, output= True, G = G
             )
             print(time.time() - t1)
@@ -397,13 +389,8 @@
 
 frequency = 5.0
 degree = 2
-<<<<<<< HEAD
 method = 'KMV'
 G=9.0
-=======
-method = 'CG'
-G=10.0
->>>>>>> 0dc983cb
 
 model = create_model_for_grid_point_calculation(frequency,degree,method)
 
