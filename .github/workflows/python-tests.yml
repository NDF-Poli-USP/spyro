--- conflicted
+++ resolved
@@ -45,57 +45,30 @@
       run: |
           source /home/olender/firedrakes/2024_07_19/firedrake/bin/activate
           mpiexec -n 6 pytest --cov-report=xml --cov-append --cov=spyro test_parallel/test_fwi.py
-<<<<<<< HEAD
     - name: Covering parallel supershot test
       continue-on-error: true
       run: |
-          source /home/olender/Firedrakes/newest3/firedrake/bin/activate
+          source /home/olender/firedrakes/2024_07_19/firedrake/bin/activate
           mpiexec -n 6 pytest --cov-report=xml --cov-append --cov=spyro test_parallel/test_forward_supershot.py
     - name: Covering parallel io test
       continue-on-error: true
       run: |
-          source /home/olender/Firedrakes/newest3/firedrake/bin/activate
+          source /home/olender/firedrakes/2024_07_19/firedrake/bin/activate
           mpiexec -n 2 pytest --cov-report=xml --cov-append --cov=spyro test_parallel/test_parallel_io.py
     - name: Covering parallel supershot grad test
       continue-on-error: true
       run: |
-          source /home/olender/Firedrakes/newest3/firedrake/bin/activate
+          source /home/olender/firedrakes/2024_07_19/firedrake/bin/activate
           mpiexec -n 3 pytest --cov-report=xml --cov-append --cov=spyro test_parallel/test_supershot_grad.py
     - name: Covering spatially parallelized shots in serial
       continue-on-error: true
       run: |
-          source /home/olender/Firedrakes/newest3/firedrake/bin/activate
+          source /home/olender/firedrakes/2024_07_19/firedrake/bin/activate
           mpiexec -n 2 pytest --cov-report=xml --cov-append --cov=spyro test_parallel/test_forward_multiple_serial_shots.py
     - name: Covering spatially parallelized shots in serial
       continue-on-error: true
       run: |
-          source /home/olender/Firedrakes/newest3/firedrake/bin/activate
+          source /home/olender/firedrakes/2024_07_19/firedrake/bin/activate
           mpiexec -n 2 pytest --cov-report=xml --cov-append --cov=spyro test_parallel/test_test_gradient_serialshots.py
-    # - name: Running serial tests for adjoint
-    #   run: |
-    #       source /home/olender/Firedrakes/main/firedrake/bin/activate
-    #       pytest -n 10 --cov-report=xml --cov-append --cov=spyro test_ad/
-    # - name: Running parallel tests
-    #   run: |
-    #       source /home/olender/Firedrakes/main/firedrake/bin/activate
-    #       cp /home/olender/Testing_files/velocity_models/* velocity_models/
-    #       cp /home/olender/Testing_files/meshes/* meshes/
-    #       mpiexec -n 10 pytest test_parallel/test_forward.py
-    # - name: Covering parallel tests
-    #   continue-on-error: true
-    #   run: |
-    #       source /home/olender/Firedrakes/main/firedrake/bin/activate
-    #       cp /home/olender/Testing_files/velocity_models/* velocity_models/
-    #       cp /home/olender/Testing_files/meshes/* meshes/
-    #       mpiexec -n 10 pytest --cov-report=xml --cov-append --cov=spyro test_parallel/test_forward.py
-    # - name: Covering parallel 3D forward test
-    #   continue-on-error: true
-    #   run: |
-    #       source /home/olender/Firedrakes/main/firedrake/bin/activate
-    #       cp /home/olender/Testing_files/velocity_models/* velocity_models/
-    #       cp /home/olender/Testing_files/meshes/* meshes/
-    #       mpiexec -n 10 pytest --cov-report=xml --cov-append --cov=spyro test_3d/test_forward_3d.py 
-=======
->>>>>>> f6c4b2bc
     - name: Uploading coverage to Codecov
       run: export CODECOV_TOKEN="057ec853-d7ea-4277-819b-0c5ea2f9ff57" && bash <(curl -s https://codecov.io/bash)
