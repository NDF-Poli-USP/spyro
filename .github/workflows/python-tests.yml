# This workflow will install Python dependencies, run tests and lint with a single version of Python
# For more information see: https://help.github.com/actions/language-and-framework-guides/using-python-with-github-actions

name: Python tests

on: [push, pull_request]

permissions:
  contents: read

concurrency:
  # Cancel running jobs if new commits are pushed
  group: >
    ${{ github.workflow }}-
    ${{ github.event.pull_request.number || github.ref }}
  cancel-in-progress: true

jobs:
  build:

    runs-on: self-hosted

    container:
      image: firedrakeproject/firedrake
      options: --user root  # Ensures it can install packages if needed

    steps:
<<<<<<< HEAD
    - name: Pre-run cleanup
        # Make sure the current directory is empty
      run: find . -delete

=======
>>>>>>> 4d6bf2f3
    - uses: actions/checkout@v4

    - name: Install dependencies
      run: |
        apt-get update \
        && apt-get -y install git python3 \
        && apt-get -y install gmsh patchelf \
        && pip3 install segyio \
        && apt-get update && apt-get install -y libgmp3-dev libmpfr-dev libcgal-dev python3-tk \
        && pip3 install --no-dependencies git+https://github.com/NDF-Poli-USP/SeismicMesh.git \
        && pip3 install pyamg \
        && pip3 install meshio \
        && pip3 install -U memory_profiler \
        && pip3 install pytest pytest-cov

<<<<<<< HEAD
    - name: Clear all firedrake-related caches
      run: |
        rm -rf ~/.cache/loopy \
               ~/.loopy_kernel_cache \
               ~/.cache/pyop2 \
               ~/.cache/tsfc \
               .pytest_cache
        find . -name '*.pkl' -delete || true

=======
>>>>>>> 4d6bf2f3
    - name: Running serial tests
      run: |
        python3 -m pytest --cov-report=xml --cov=spyro test/
    - name: Running parallel 3D forward test
      run: |
        mpiexec -n 6 python3 -m pytest test_3d/test_hexahedral_convergence.py
        mpiexec -n 6 python3 -m pytest test_parallel/test_forward.py
        mpiexec -n 6 python3 -m pytest test_parallel/test_fwi.py
    - name: Covering parallel 3D forward test
      continue-on-error: true
      run: |
        mpiexec -n 6 python3 -m pytest --cov-report=xml --cov-append --cov=spyro test_3d/test_hexahedral_convergence.py
    - name: Covering parallel forward test
      continue-on-error: true
      run: |
        mpiexec -n 6 python3 -m pytest --cov-report=xml --cov-append --cov=spyro test_parallel/test_forward.py
    - name: Covering parallel fwi test
      continue-on-error: true
      run: |
        mpiexec -n 6 python3 -m pytest --cov-report=xml --cov-append --cov=spyro test_parallel/test_fwi.py
    - name: Uploading coverage to Codecov
      run: |
        export CODECOV_TOKEN="6cd21147-54f7-4b77-94ad-4b138053401d" && curl -s https://codecov.io/bash | bash
<|MERGE_RESOLUTION|>--- conflicted
+++ resolved
@@ -25,13 +25,11 @@
       options: --user root  # Ensures it can install packages if needed
 
     steps:
-<<<<<<< HEAD
+
     - name: Pre-run cleanup
         # Make sure the current directory is empty
       run: find . -delete
 
-=======
->>>>>>> 4d6bf2f3
     - uses: actions/checkout@v4
 
     - name: Install dependencies
@@ -47,7 +45,6 @@
         && pip3 install -U memory_profiler \
         && pip3 install pytest pytest-cov
 
-<<<<<<< HEAD
     - name: Clear all firedrake-related caches
       run: |
         rm -rf ~/.cache/loopy \
@@ -57,8 +54,6 @@
                .pytest_cache
         find . -name '*.pkl' -delete || true
 
-=======
->>>>>>> 4d6bf2f3
     - name: Running serial tests
       run: |
         python3 -m pytest --cov-report=xml --cov=spyro test/
