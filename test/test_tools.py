--- conflicted
+++ resolved
@@ -27,11 +27,7 @@
 
     return abs(x1 * (y2 - y3) + x2 * (y3 - y1) + x3 * (y1 - y2)) / 2
 
-<<<<<<< HEAD
 @pytest.mark.skip(reason="not yet implemented")
-=======
-
->>>>>>> c05268ec
 def test_mesh_generation_for_grid_calc():
     grid_point_calculator_parameters = {
         # Experiment parameters
@@ -64,11 +60,7 @@
         model["mesh"]["meshfile"] = "meshes/2Dhomogeneous" + str(G) + ".msh"
         model = spyro.tools.generate_mesh(model, G, comm)
 
-<<<<<<< HEAD
 @pytest.mark.skip(reason="not yet implemented")
-=======
-
->>>>>>> c05268ec
 def test_input_models_receivers():
     test1 = True  # testing if 2D receivers are inside the domain on an homogeneous case
     grid_point_calculator_parameters = {
@@ -178,11 +170,7 @@
 
     assert all([test1, test2])
 
-<<<<<<< HEAD
 @pytest.mark.skip(reason="not yet implemented")
-=======
-
->>>>>>> c05268ec
 def test_input_models_receivers_heterogeneous():
     test1 = True  # testing if 2D receivers bins are inside the domain on an heterogeneous case
     grid_point_calculator_parameters = {
@@ -284,11 +272,7 @@
 
     assert all([test1, test2])
 
-<<<<<<< HEAD
 @pytest.mark.skip(reason="not yet implemented")
-=======
-
->>>>>>> c05268ec
 def test_grid_calc2d():
     grid_point_calculator_parameters = {
         # Experiment parameters
