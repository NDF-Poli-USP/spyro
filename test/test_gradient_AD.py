from firedrake import *
import spyro
import numpy as np
<<<<<<< HEAD

=======
import meshio
import SeismicMesh
import finat
import pytest
>>>>>>> 21ace0a0

#from ..domains import quadrature, space
@pytest.mark.skip(reason="no way of currently testing this")
def test_gradient_AD():
    model = {}

    model["opts"] = {
        "method": "KMV",  # either CG or KMV
        "quadratrue": "KMV", # Equi or KMV
        "degree": 1,  # p order
        "dimension": 2,  # dimension
        "regularization": False,  # regularization is on?
        "gamma": 1e-5, # regularization parameter
    }

    model["parallelism"] = {
        "type": "spatial",  # options: automatic (same number of cores for evey processor) or spatial
    }

    # Define the domain size without the ABL.
    model["mesh"] = {
        "Lz": 1.5,  # depth in km - always positive
        "Lx": 1.5,  # width in km - always positive
        "Ly": 0.0,  # thickness in km - always positive
        "meshfile": "not_used.msh",
        "initmodel": "not_used.hdf5",
        "truemodel": "not_used.hdf5",
    }

    # Specify a 250-m Absorbing Boundary Layer (ABL) on the three sides of the domain to damp outgoing waves.
    model["BCs"] = {
        "status": False,  # True or False, used to turn on any type of BC
        "outer_bc": "non-reflective", #  none or non-reflective (outer boundary condition)
        "abl_bc": "none",  # none, gaussian-taper, or alid
        "lz": 0.25,  # thickness of the ABL in the z-direction (km) - always positive
        "lx": 0.25,  # thickness of the ABL in the x-direction (km) - always positive
        "ly": 0.0,  # thickness of the ABL in the y-direction (km) - always positive
    }

    model["acquisition"] = {
        "source_type": "Ricker",
        "num_sources": 1,
        "source_pos": [(0.75, 0.75)],
        "frequency": 10.0,
        "delay": 1.0,
        "num_receivers": 10,
        "receiver_locations": spyro.create_transect(
        (0.9, 0.2), (0.9, 0.8), 10
        ),
    }
    model["Aut_Dif"] = {
        "status": True, 
    }

<<<<<<< HEAD
model["acquisition"] = {
    "source_type": "Ricker",
    "num_sources": 1,
    "source_pos": [(0.75, 0.75)],
    "frequency": 10.0,
    "delay": 1.0,
    "num_receivers": 10,
    "receiver_locations": spyro.create_transect(
       (0.9, 0.2), (0.9, 0.8), 10
    ),
}
model["aut_dif"] = {
    "status": True, 
}

model["timeaxis"] = {
    "t0": 0.0,  #  Initial time for event
    "tf": 0.8,  # Final time for event (for test 7)
    "dt": 0.001,  # timestep size (divided by 2 in the test 4. dt for test 3 is 0.00050)
    "amplitude": 1,  # the Ricker has an amplitude of 1.
    "nspool":  9999,  # (20 for dt=0.00050) how frequently to output solution to pvds
    "fspool": 1,  # how frequently to save solution to RAM
}
=======
    model["timeaxis"] = {
        "t0": 0.0,  #  Initial time for event
        "tf": 0.8,  # Final time for event (for test 7)
        "dt": 0.001,  # timestep size (divided by 2 in the test 4. dt for test 3 is 0.00050)
        "amplitude": 1,  # the Ricker has an amplitude of 1.
        "nspool":  20,  # (20 for dt=0.00050) how frequently to output solution to pvds
        "fspool": 1,  # how frequently to save solution to RAM
    }

    comm = spyro.utils.mpi_init(model)
    mesh = RectangleMesh(100, 100, 1.5, 1.5) # to test FWI, mesh aligned with interface
>>>>>>> 21ace0a0

    element = spyro.domains.space.FE_method(
        mesh, model["opts"]["method"], model["opts"]["degree"]
    )

    V    = FunctionSpace(mesh, element)
    z, x = SpatialCoordinate(mesh)

    vp_exact = Function(V).interpolate( 1.0 + 0.0*x)
    vp_guess = Function(V).interpolate( 0.8 + 0.0*x)

<<<<<<< HEAD
vp_exact = Function(V).interpolate( 1.0 + 0.0*x)
vp_guess = Function(V).interpolate( 0.8 + 0.0*x)
forward = spyro.solvers.forward_AD

if model["aut_dif"]["status"]: 
    from firedrake_adjoint import *
    from pyadjoint import enlisting

def gradient_test_acoustic(model, mesh, V, comm, vp_exact, vp_guess, mask=None): #{{{
    
    with stop_annotating():
        print('######## Starting gradient test ########')

        sources = spyro.Sources(model, mesh, V, comm)
        receivers = spyro.Receivers(model, mesh, V, comm)

        wavelet = spyro.full_ricker_wavelet(
            model["timeaxis"]["dt"],
            model["timeaxis"]["tf"],
            model["acquisition"]["frequency"],
        )
        point_cloud = receivers.set_point_cloud(comm)
        # simulate the exact model
        print('######## Running the exact model ########')
        p_exact_recv = forward(
            model, mesh, comm, vp_exact, sources, wavelet, point_cloud
        )
        

    # simulate the guess model
    print('######## Running the guess model ########')
    p_guess_recv, Jm = forward(
        model, mesh, comm, vp_guess, sources, wavelet, 
        point_cloud, fwi=True, true_rec=p_exact_recv
    )

    print("\n Cost functional at fixed point : " + str(Jm) + " \n ")

    # compute the gradient of the control (to be verified)
    print('######## Computing the gradient by automatic differentiation ########')
    control = Control(vp_guess)
    dJ      = compute_gradient(Jm, control)
    if mask:
        dJ *= mask
    
    # File("gradient.pvd").write(dJ)

    #steps = [1e-3, 1e-4, 1e-5, 1e-6, 1e-7]  # step length
    #steps = [1e-4, 1e-5, 1e-6, 1e-7]  # step length
    steps = [1e-5, 1e-6, 1e-7, 1e-8]  # step length
    with stop_annotating():
        delta_m = Function(V)  # model direction (random)
        delta_m.assign(dJ)
        Jhat    = ReducedFunctional(Jm, control) 
        derivative = enlisting.Enlist(Jhat.derivative())
        hs = enlisting.Enlist(delta_m)
     
        projnorm = sum(hi._ad_dot(di) for hi, di in zip(hs, derivative))
     

        # this deepcopy is important otherwise pertubations accumulate
        vp_original = vp_guess.copy(deepcopy=True)

        print('######## Computing the gradient by finite diferences ########')
        errors = []
        for step in steps:  # range(3):
            # steps.append(step)
            # perturb the model and calculate the functional (again)
            # J(m + delta_m*h)
            vp_guess = vp_original + step * delta_m
            p_guess_recv, Jp = forward(
                model, mesh, comm, vp_guess, sources, wavelet, 
                point_cloud, fwi=True, true_rec=p_exact_recv
            )
            
            fd_grad = (Jp - Jm) / step
            print(
                "\n Cost functional for step "
                + str(step)
                + " : "
                + str(Jp)
                + ", fd approx.: "
                + str(fd_grad)
                + ", grad'*dir : "
                + str(projnorm)
                + " \n ",
            )

            errors.append(100 * ((fd_grad - projnorm) / projnorm))

    # all errors less than 1 %
    errors = np.array(errors)
    assert (np.abs(errors) < 5.0).all()
#}}}

gradient_test_acoustic(
                            model, 
                            mesh, 
                            V, 
                            comm, 
                            vp_exact, 
                            vp_guess)
=======
    spyro.tools.gradient_test_acoustic_ad(
                                model, 
                                mesh, 
                                V, 
                                comm, 
                                vp_exact, 
                                vp_guess)
>>>>>>> 21ace0a0
<|MERGE_RESOLUTION|>--- conflicted
+++ resolved
@@ -1,14 +1,10 @@
 from firedrake import *
 import spyro
 import numpy as np
-<<<<<<< HEAD
-
-=======
 import meshio
 import SeismicMesh
 import finat
 import pytest
->>>>>>> 21ace0a0
 
 #from ..domains import quadrature, space
 @pytest.mark.skip(reason="no way of currently testing this")
@@ -59,35 +55,10 @@
         (0.9, 0.2), (0.9, 0.8), 10
         ),
     }
-    model["Aut_Dif"] = {
+    model["aut_dif"] = {
         "status": True, 
     }
 
-<<<<<<< HEAD
-model["acquisition"] = {
-    "source_type": "Ricker",
-    "num_sources": 1,
-    "source_pos": [(0.75, 0.75)],
-    "frequency": 10.0,
-    "delay": 1.0,
-    "num_receivers": 10,
-    "receiver_locations": spyro.create_transect(
-       (0.9, 0.2), (0.9, 0.8), 10
-    ),
-}
-model["aut_dif"] = {
-    "status": True, 
-}
-
-model["timeaxis"] = {
-    "t0": 0.0,  #  Initial time for event
-    "tf": 0.8,  # Final time for event (for test 7)
-    "dt": 0.001,  # timestep size (divided by 2 in the test 4. dt for test 3 is 0.00050)
-    "amplitude": 1,  # the Ricker has an amplitude of 1.
-    "nspool":  9999,  # (20 for dt=0.00050) how frequently to output solution to pvds
-    "fspool": 1,  # how frequently to save solution to RAM
-}
-=======
     model["timeaxis"] = {
         "t0": 0.0,  #  Initial time for event
         "tf": 0.8,  # Final time for event (for test 7)
@@ -99,7 +70,6 @@
 
     comm = spyro.utils.mpi_init(model)
     mesh = RectangleMesh(100, 100, 1.5, 1.5) # to test FWI, mesh aligned with interface
->>>>>>> 21ace0a0
 
     element = spyro.domains.space.FE_method(
         mesh, model["opts"]["method"], model["opts"]["degree"]
@@ -111,115 +81,97 @@
     vp_exact = Function(V).interpolate( 1.0 + 0.0*x)
     vp_guess = Function(V).interpolate( 0.8 + 0.0*x)
 
-<<<<<<< HEAD
-vp_exact = Function(V).interpolate( 1.0 + 0.0*x)
-vp_guess = Function(V).interpolate( 0.8 + 0.0*x)
-forward = spyro.solvers.forward_AD
+    def gradient_test_acoustic(model, mesh, V, comm, vp_exact, vp_guess, mask=None): #{{{
+        
+        with stop_annotating():
+            print('######## Starting gradient test ########')
 
-if model["aut_dif"]["status"]: 
-    from firedrake_adjoint import *
-    from pyadjoint import enlisting
+            sources = spyro.Sources(model, mesh, V, comm)
+            receivers = spyro.Receivers(model, mesh, V, comm)
 
-def gradient_test_acoustic(model, mesh, V, comm, vp_exact, vp_guess, mask=None): #{{{
-    
-    with stop_annotating():
-        print('######## Starting gradient test ########')
+            wavelet = spyro.full_ricker_wavelet(
+                model["timeaxis"]["dt"],
+                model["timeaxis"]["tf"],
+                model["acquisition"]["frequency"],
+            )
+            point_cloud = receivers.set_point_cloud(comm)
+            # simulate the exact model
+            print('######## Running the exact model ########')
+            p_exact_recv = forward(
+                model, mesh, comm, vp_exact, sources, wavelet, point_cloud
+            )
+            
 
-        sources = spyro.Sources(model, mesh, V, comm)
-        receivers = spyro.Receivers(model, mesh, V, comm)
+        # simulate the guess model
+        print('######## Running the guess model ########')
+        p_guess_recv, Jm = forward(
+            model, mesh, comm, vp_guess, sources, wavelet, 
+            point_cloud, fwi=True, true_rec=p_exact_recv
+        )
 
-        wavelet = spyro.full_ricker_wavelet(
-            model["timeaxis"]["dt"],
-            model["timeaxis"]["tf"],
-            model["acquisition"]["frequency"],
-        )
-        point_cloud = receivers.set_point_cloud(comm)
-        # simulate the exact model
-        print('######## Running the exact model ########')
-        p_exact_recv = forward(
-            model, mesh, comm, vp_exact, sources, wavelet, point_cloud
-        )
+        print("\n Cost functional at fixed point : " + str(Jm) + " \n ")
+
+        # compute the gradient of the control (to be verified)
+        print('######## Computing the gradient by automatic differentiation ########')
+        control = Control(vp_guess)
+        dJ      = compute_gradient(Jm, control)
+        if mask:
+            dJ *= mask
+        
+        # File("gradient.pvd").write(dJ)
+
+        #steps = [1e-3, 1e-4, 1e-5, 1e-6, 1e-7]  # step length
+        #steps = [1e-4, 1e-5, 1e-6, 1e-7]  # step length
+        steps = [1e-5, 1e-6, 1e-7, 1e-8]  # step length
+        with stop_annotating():
+            delta_m = Function(V)  # model direction (random)
+            delta_m.assign(dJ)
+            Jhat    = ReducedFunctional(Jm, control) 
+            derivative = enlisting.Enlist(Jhat.derivative())
+            hs = enlisting.Enlist(delta_m)
+        
+            projnorm = sum(hi._ad_dot(di) for hi, di in zip(hs, derivative))
         
 
-    # simulate the guess model
-    print('######## Running the guess model ########')
-    p_guess_recv, Jm = forward(
-        model, mesh, comm, vp_guess, sources, wavelet, 
-        point_cloud, fwi=True, true_rec=p_exact_recv
-    )
+            # this deepcopy is important otherwise pertubations accumulate
+            vp_original = vp_guess.copy(deepcopy=True)
 
-    print("\n Cost functional at fixed point : " + str(Jm) + " \n ")
+            print('######## Computing the gradient by finite diferences ########')
+            errors = []
+            for step in steps:  # range(3):
+                # steps.append(step)
+                # perturb the model and calculate the functional (again)
+                # J(m + delta_m*h)
+                vp_guess = vp_original + step * delta_m
+                p_guess_recv, Jp = forward(
+                    model, mesh, comm, vp_guess, sources, wavelet, 
+                    point_cloud, fwi=True, true_rec=p_exact_recv
+                )
+                
+                fd_grad = (Jp - Jm) / step
+                print(
+                    "\n Cost functional for step "
+                    + str(step)
+                    + " : "
+                    + str(Jp)
+                    + ", fd approx.: "
+                    + str(fd_grad)
+                    + ", grad'*dir : "
+                    + str(projnorm)
+                    + " \n ",
+                )
 
-    # compute the gradient of the control (to be verified)
-    print('######## Computing the gradient by automatic differentiation ########')
-    control = Control(vp_guess)
-    dJ      = compute_gradient(Jm, control)
-    if mask:
-        dJ *= mask
-    
-    # File("gradient.pvd").write(dJ)
+                errors.append(100 * ((fd_grad - projnorm) / projnorm))
 
-    #steps = [1e-3, 1e-4, 1e-5, 1e-6, 1e-7]  # step length
-    #steps = [1e-4, 1e-5, 1e-6, 1e-7]  # step length
-    steps = [1e-5, 1e-6, 1e-7, 1e-8]  # step length
-    with stop_annotating():
-        delta_m = Function(V)  # model direction (random)
-        delta_m.assign(dJ)
-        Jhat    = ReducedFunctional(Jm, control) 
-        derivative = enlisting.Enlist(Jhat.derivative())
-        hs = enlisting.Enlist(delta_m)
-     
-        projnorm = sum(hi._ad_dot(di) for hi, di in zip(hs, derivative))
-     
+        # all errors less than 1 %
+        errors = np.array(errors)
+        assert (np.abs(errors) < 5.0).all()
+    #}}}
 
-        # this deepcopy is important otherwise pertubations accumulate
-        vp_original = vp_guess.copy(deepcopy=True)
-
-        print('######## Computing the gradient by finite diferences ########')
-        errors = []
-        for step in steps:  # range(3):
-            # steps.append(step)
-            # perturb the model and calculate the functional (again)
-            # J(m + delta_m*h)
-            vp_guess = vp_original + step * delta_m
-            p_guess_recv, Jp = forward(
-                model, mesh, comm, vp_guess, sources, wavelet, 
-                point_cloud, fwi=True, true_rec=p_exact_recv
-            )
-            
-            fd_grad = (Jp - Jm) / step
-            print(
-                "\n Cost functional for step "
-                + str(step)
-                + " : "
-                + str(Jp)
-                + ", fd approx.: "
-                + str(fd_grad)
-                + ", grad'*dir : "
-                + str(projnorm)
-                + " \n ",
-            )
-
-            errors.append(100 * ((fd_grad - projnorm) / projnorm))
-
-    # all errors less than 1 %
-    errors = np.array(errors)
-    assert (np.abs(errors) < 5.0).all()
-#}}}
-
-gradient_test_acoustic(
+    gradient_test_acoustic(
                             model, 
                             mesh, 
                             V, 
                             comm, 
                             vp_exact, 
                             vp_guess)
-=======
-    spyro.tools.gradient_test_acoustic_ad(
-                                model, 
-                                mesh, 
-                                V, 
-                                comm, 
-                                vp_exact, 
-                                vp_guess)
->>>>>>> 21ace0a0
