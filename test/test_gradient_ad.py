--- conflicted
+++ resolved
@@ -16,7 +16,7 @@
 }
 
 model["parallelism"] = {
-        "type": "automatic",  # options: automatic (same number of cores for evey processor) or spatial
+    "type": "automatic",  # options: automatic (same number of cores for evey processor) or spatial
 }
 
 # Define the domain size without the ABL.
@@ -98,12 +98,7 @@
     my_ensemble = fire.Ensemble(fire.COMM_WORLD, M)
     mesh = fire.UnitSquareMesh(20, 20, comm=my_ensemble.comm)
     element = fire.FiniteElement(
-<<<<<<< HEAD
-        "KMV", mesh.ufl_cell(), degree=model["options"]["degree"],
-        variant="KMV"
-=======
         model["opts"]["method"], mesh.ufl_cell(), degree=model["opts"]["degree"]
->>>>>>> 3efa6964
     )
     V = fire.FunctionSpace(mesh, element)
 
