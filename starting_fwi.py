--- conflicted
+++ resolved
@@ -1,7 +1,7 @@
-# from mpi4py.MPI import COMM_WORLD
-# import debugpy
-# debugpy.listen(3000 + COMM_WORLD.rank)
-# debugpy.wait_for_client()
+# # from mpi4py.MPI import COMM_WORLD
+# # import debugpy
+# # debugpy.listen(3000 + COMM_WORLD.rank)
+# # debugpy.wait_for_client()
 
 import numpy as np
 import math
@@ -127,12 +127,7 @@
 }
 dictionary["acquisition"] = {
     "source_type": "ricker",
-<<<<<<< HEAD
     "source_locations": spyro.create_transect((-1.1, 1.2), (-1.1, 1.8), 5),
-=======
-    "source_locations": spyro.create_transect((-1.1, 1.2), (-1.1, 1.8), 10),
-    # "source_locations": [(-1.1, 1.5)],
->>>>>>> deee541e
     # "source_locations": [(-1.1, 1.5)],
     "frequency": 5.0,
     "delay": 0.2,
@@ -184,14 +179,8 @@
         center_x = 1.5
         mesh_z = FWI_obj.mesh_z
         mesh_x = FWI_obj.mesh_x
-<<<<<<< HEAD
-        cond = fire.conditional((mesh_z-center_z)**2 + (mesh_x-center_x)**2 < .2**2, 2.5, 1.5)
-        # mesh_z = FWI_obj.mesh_z
-        # cond = fire.conditional(mesh_z > -1.5, 1.5, 3.5)
-=======
         cond = fire.conditional((mesh_z-center_z)**2 + (mesh_x-center_x)**2 < .2**2, 3.0, 2.5)
 
->>>>>>> deee541e
         FWI_obj.set_real_velocity_model(conditional=cond, output=True)
         FWI_obj.generate_real_shot_record(
             # plot_model=True,
@@ -237,11 +226,7 @@
 
     # Setting up initial guess problem
     FWI_obj.set_guess_mesh(mesh_parameters={"dx": 0.05})
-<<<<<<< HEAD
-    FWI_obj.set_guess_velocity_model(constant=1.5)
-=======
     FWI_obj.set_guess_velocity_model(constant=2.5)
->>>>>>> deee541e
 
     # Getting functional
     # Jm = FWI_obj.get_functional()
@@ -250,13 +235,10 @@
     # Calculating gradient
     FWI_obj.get_gradient(save=True)
     dJ = FWI_obj.gradient
-<<<<<<< HEAD
-=======
     mask = mask_gradient(FWI_obj, dJ, (-1.9, -1.1), (1.1, 1.9))
     if FWI_obj.comm.comm.rank == 0:
         np.save("gradient.npy", dJ.dat.data[:])
     dJ.dat.data[mask] = 0.0
->>>>>>> deee541e
     gradfile = fire.File("Gradient.pvd")
     gradfile.write(dJ)
     # check_gradient(
