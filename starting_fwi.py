# from mpi4py.MPI import COMM_WORLD
# import debugpy
# debugpy.listen(3000 + COMM_WORLD.rank)
# debugpy.wait_for_client()

import numpy as np
import math
import matplotlib.pyplot as plt
from copy import deepcopy
from firedrake import File
import firedrake as fire
import spyro


def check_gradient(Wave_obj_guess, dJ, rec_out_exact, Jm, plot=False):
    """
    Function to check the accuracy of the gradient computation using finite difference method.

    Parameters:
    ------------
    Wave_obj_guess:
        The wave object representing the initial guess.
    dJ:
        The derivative of the objective functional with respect to the model parameters.
    rec_out_exact:
        The exact output of the receivers.
    Jm:
        The value of the objective functional for the initial guess.
    plot:
        A boolean indicating whether to plot the error.

    Returns:
    --------
    None
    """
    steps = [1e-3, 1e-4, 1e-5]  # step length

    errors = []
    V_c = Wave_obj_guess.function_space
    dm = fire.Function(V_c)
    size, = np.shape(dm.dat.data[:])
    dm_data = np.random.rand(size)
    dm.dat.data[:] = dm_data
    # dm.assign(dJ)

    for step in steps:

        Wave_obj_guess.reset_pressure()
        c_guess = fire.Constant(2.0) + step*dm
        Wave_obj_guess.initial_velocity_model = c_guess
        Wave_obj_guess.forward_solve()
        misfit_plusdm = rec_out_exact - Wave_obj_guess.receivers_output
        J_plusdm = spyro.utils.compute_functional(Wave_obj_guess, misfit_plusdm)

        grad_fd = (J_plusdm - Jm) / (step)
        projnorm = fire.assemble(dJ * dm * fire.dx(scheme=Wave_obj_guess.quadrature_rule))

        error = 100 * ((grad_fd - projnorm) / projnorm)

        errors.append(error)

    errors = np.array(errors)

    # Checking if error is first order in step
    theory = [t for t in steps]
    theory = [errors[0] * th / theory[0] for th in theory]
    if plot:
        plt.close()
        plt.plot(steps, errors, label="Error")
        plt.plot(steps, theory, "--", label="first order")
        plt.legend()
        plt.title(" Adjoint gradient versus finite difference gradient")
        plt.xlabel("Step")
        plt.ylabel("Error %")
        plt.savefig("gradient_error_verification.png")
        plt.close()

    # Checking if every error is less than 1 percent

    test1 = all(abs(error) < 1 for error in errors)
    print(f"Gradient error less than 1 percent: {test1}")

    # Checking if error follows expected finite difference error convergence
    test2 = math.isclose(np.log(theory[-1]), np.log(errors[-1]), rel_tol=1e-1)

    print(f"Gradient error behaved as expected: {test2}")

    assert all([test1, test2])


def mask_gradient(Wave_obj, dJ, zlim, xlim):
    mesh_z = Wave_obj.mesh_z
    mesh_x = Wave_obj.mesh_x
    zlim_lower, zlim_upper = zlim
    xlim_lower, xlim_upper = xlim
    mask = fire.Function(Wave_obj.function_space)
    cond = fire.conditional(mesh_z < zlim_lower, 1, mask)
    mask.interpolate(cond)
    cond = fire.conditional(mesh_z > zlim_upper, 1, mask)
    mask.interpolate(cond)
    cond = fire.conditional(mesh_x < xlim_lower, 1, mask)
    mask.interpolate(cond)
    cond = fire.conditional(mesh_x > xlim_upper, 1, mask)
    mask.interpolate(cond)
    mask_dofs = np.where(mask.dat.data[:] > 0.5)
    return mask_dofs


final_time = 1.0

dictionary = {}
dictionary["options"] = {
    "cell_type": "Q",  # simplexes such as triangles or tetrahedra (T) or quadrilaterals (Q)
    "variant": "lumped",  # lumped, equispaced or DG, default is lumped
    "degree": 4,  # p order
    "dimension": 2,  # dimension
}
dictionary["parallelism"] = {
    "type": "automatic",  # options: automatic (same number of cores for evey processor) or spatial
}
dictionary["mesh"] = {
    "Lz": 3.0,  # depth in km - always positive   # Como ver isso sem ler a malha?
    "Lx": 3.0,  # width in km - always positive
    "Ly": 0.0,  # thickness in km - always positive
    "mesh_file": None,
    "mesh_type": "firedrake_mesh",
}
dictionary["acquisition"] = {
    "source_type": "ricker",
<<<<<<< HEAD
    "source_locations": spyro.create_transect((-1.1, 1.2), (-1.1, 1.8), 8),
    # "source_locations": [(-1.1, 1.5)],
=======
    "source_locations": spyro.create_transect((-1.1, 1.2), (-1.1, 1.8), 6),
>>>>>>> 58f8ee99
    # "source_locations": [(-1.1, 1.5)],
    "frequency": 5.0,
    "delay": 0.2,
    "delay_type": "time",
    "receiver_locations": spyro.create_transect((-1.9, 1.2), (-1.9, 1.8), 300),
}
dictionary["time_axis"] = {
    "initial_time": 0.0,  # Initial time for event
    "final_time": final_time,  # Final time for event
    "dt": 0.001,  # timestep size
    "amplitude": 1,  # the Ricker has an amplitude of 1.
    "output_frequency": 100,  # how frequently to output solution to pvds - Perguntar Daiane ''post_processing_frequnecy'
    "gradient_sampling_frequency": 1,  # how frequently to save solution to RAM    - Perguntar Daiane 'gradient_sampling_frequency'
}
dictionary["visualization"] = {
    "forward_output": False,
    "forward_output_filename": "results/forward_output.pvd",
    "fwi_velocity_model_output": False,
    "velocity_model_filename": None,
    "gradient_output": False,
    "gradient_filename": "results/Gradient.pvd",
    "adjoint_output": False,
    "adjoint_filename": None,
    "debug_output": False,
}
dictionary["inversion"] = {
    "perform_fwi": True,  # switch to true to make a FWI
    "initial_guess_model_file": None,
    "shot_record_file": None,
}


def test_fwi(load_real_shot=False):
    """
    Run the Full Waveform Inversion (FWI) test.

    Parameters
    ----------
        load_real_shot (bool, optional): Whether to load a real shot record or not. Defaults to False.
    """

    # Setting up to run synthetic real problem
    if load_real_shot is False:
        FWI_obj = spyro.FullWaveformInversion(dictionary=dictionary)

        FWI_obj.set_real_mesh(mesh_parameters={"dx": 0.1})
        center_z = -1.5
        center_x = 1.5
        mesh_z = FWI_obj.mesh_z
        mesh_x = FWI_obj.mesh_x
        cond = fire.conditional((mesh_z-center_z)**2 + (mesh_x-center_x)**2 < .2**2, 3.0, 2.5)

        FWI_obj.set_real_velocity_model(conditional=cond, output=True)
<<<<<<< HEAD
        FWI_obj.generate_real_shot_record()
        np.save("real_shot_record", FWI_obj.real_shot_record)

        spyro_shots = FWI_obj.real_shot_record

=======
        FWI_obj.generate_real_shot_record(
            plot_model=True,
            filename="True_experiment.png",
            abc_points=[(-1.0, 1.0), (-2.0, 1.0), (-2.0, 2.0), (-1.0, 2.0)]
        )
        np.save("real_shot_record", FWI_obj.real_shot_record)

        print("END", flush=True)
>>>>>>> 58f8ee99
    else:
        dictionary["inversion"]["shot_record_file"] = "real_shot_record.npy"
        FWI_obj = spyro.FullWaveformInversion(dictionary=dictionary)

    # Setting up initial guess problem
    FWI_obj.set_guess_mesh(mesh_parameters={"dx": 0.1})
    FWI_obj.set_guess_velocity_model(constant=2.5)

    # # Calculating gradient
    # FWI_obj.get_gradient(save=True)
    # dJ = FWI_obj.gradient
    # mask = mask_gradient(FWI_obj, dJ, (-1.9, -1.1), (1.1, 1.9))
    # if FWI_obj.comm.comm.rank == 0:
    #     np.save("gradient.npy", dJ.dat.data[:])
    # dJ.dat.data[mask] = 0.0
    # gradfile = fire.File("Gradient.pvd")
    # gradfile.write(dJ)

    # Running the optimization
    FWI_obj.run_fwi()

    print("END", flush=True)


if __name__ == "__main__":
    test_fwi(load_real_shot=False)<|MERGE_RESOLUTION|>--- conflicted
+++ resolved
@@ -127,12 +127,7 @@
 }
 dictionary["acquisition"] = {
     "source_type": "ricker",
-<<<<<<< HEAD
-    "source_locations": spyro.create_transect((-1.1, 1.2), (-1.1, 1.8), 8),
-    # "source_locations": [(-1.1, 1.5)],
-=======
     "source_locations": spyro.create_transect((-1.1, 1.2), (-1.1, 1.8), 6),
->>>>>>> 58f8ee99
     # "source_locations": [(-1.1, 1.5)],
     "frequency": 5.0,
     "delay": 0.2,
@@ -186,13 +181,6 @@
         cond = fire.conditional((mesh_z-center_z)**2 + (mesh_x-center_x)**2 < .2**2, 3.0, 2.5)
 
         FWI_obj.set_real_velocity_model(conditional=cond, output=True)
-<<<<<<< HEAD
-        FWI_obj.generate_real_shot_record()
-        np.save("real_shot_record", FWI_obj.real_shot_record)
-
-        spyro_shots = FWI_obj.real_shot_record
-
-=======
         FWI_obj.generate_real_shot_record(
             plot_model=True,
             filename="True_experiment.png",
@@ -200,8 +188,8 @@
         )
         np.save("real_shot_record", FWI_obj.real_shot_record)
 
-        print("END", flush=True)
->>>>>>> 58f8ee99
+        spyro_shots = FWI_obj.real_shot_record
+
     else:
         dictionary["inversion"]["shot_record_file"] = "real_shot_record.npy"
         FWI_obj = spyro.FullWaveformInversion(dictionary=dictionary)
