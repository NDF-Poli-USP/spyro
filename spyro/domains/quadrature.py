--- conflicted
+++ resolved
@@ -4,7 +4,6 @@
 
 
 def quadrature_rules(V):
-<<<<<<< HEAD
     """ Quadrature rule - Gauss-Lobatto-Legendre, Gauss-Legendre and Equi-spaced, KMV
     
     Parameters:
@@ -21,23 +20,6 @@
     qr_k: FIAT quadrature rule
         Quadrature rule for the spatial domain stiffness matrix.
     """
-=======
-    """Returns quadrature rule - Gauss-Lobatto-Legendre, Gauss-Legendre and Equi-spaced, KMV
-
-    Returns quadradure rule to use with UFL's dx object when integrating
-
-    Parameters
-    ----------
-    V : obj
-        UFL Function Space
-
-    Returns
-    -------
-    qr_x, qr_s, qr_k : obj
-        quadrature rules for Firedrake to use
-    """
-
->>>>>>> c05268ec
     degree = V.ufl_element().degree()
     dimension = V.mesh().geometric_dimension()
     cell_geometry = V.mesh().ufl_cell()
