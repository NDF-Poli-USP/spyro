import firedrake as fire
import warnings

from .wave import Wave
from .time_integration import time_integrator
from ..io.basicio import ensemble_propagator, ensemble_gradient
from ..domains.quadrature import quadrature_rules
from .acoustic_solver_construction_no_pml import (
    construct_solver_or_matrix_no_pml,
)
from .acoustic_solver_construction_with_pml import (
    construct_solver_or_matrix_with_pml,
)
from .backward_time_integration import (
    backward_wave_propagator,
)
from ..utils.typing import override

class AcousticWave(Wave):
    def save_current_velocity_model(self, file_name=None):
        if self.c is None:
            raise ValueError("C not loaded")
        if file_name is None:
            file_name = "velocity_model.pvd"
        fire.File(file_name).write(
            self.c, name="velocity"
        )

    def forward_solve(self):
        """Solves the forward problem.

        Parameters:
        -----------
        None

        Returns:
        --------
        None
        """
        if self.function_space is None:
            self.force_rebuild_function_space()

        self._initialize_model_parameters()
        self.c = self.initial_velocity_model
        self.matrix_building()
        self.wave_propagator()

    def force_rebuild_function_space(self):
        if self.mesh is None:
            self.mesh = self.get_mesh()
        self._build_function_space()
        self._map_sources_and_receivers()

    def matrix_building(self):
        """Builds solver operators. Doesn't create mass matrices if
        matrix_free option is on,
        which it is by default.
        """
        self.current_time = 0.0
        quad_rule, k_rule, s_rule = quadrature_rules(self.function_space)
        self.quadrature_rule = quad_rule
        self.stiffness_quadrature_rule = k_rule
        self.surface_quadrature_rule = s_rule

        abc_type = self.abc_boundary_layer_type

        # Just to document variables that will be overwritten
        self.trial_function = None
        self.u_nm1 = None
        self.u_n = None
        self.u_np1 = fire.Function(self.function_space)
        self.lhs = None
        self.solver = None
        self.rhs = None
        self.B = None
        if abc_type is None:
            construct_solver_or_matrix_no_pml(self)
        elif abc_type == "PML":
            V = self.function_space
            Z = fire.VectorFunctionSpace(V.ufl_domain(), V.ufl_element())
            self.vector_function_space = Z
            self.X = None
            self.X_n = None
            self.X_nm1 = None
            self.X_np1 = fire.Function(V * Z)
            construct_solver_or_matrix_with_pml(self)

    @ensemble_propagator
    def wave_propagator(self, dt=None, final_time=None, source_num=0):
        """Propagates the wave forward in time.
        Currently uses central differences.

        Parameters:
        -----------
        dt: Python 'float' (optional)
            Time step to be used explicitly. If not mentioned uses the default,
            that was estabilished in the wave object.
        final_time: Python 'float' (optional)
            Time which simulation ends. If not mentioned uses the default,
            that was estabilished in the wave object.

        Returns:
        --------
        usol: Firedrake 'Function'
            Pressure wavefield at the final time.
        u_rec: numpy array
            Pressure wavefield at the receivers across the timesteps.
        """
        if final_time is not None:
            self.final_time = final_time
        if dt is not None:
            self.dt = dt

        self.current_source = source_num
        usol, usol_recv = time_integrator(self, source_id=source_num)

        return usol, usol_recv

    @ensemble_gradient
    def gradient_solve(self, guess=None, misfit=None, forward_solution=None):
        """Solves the adjoint problem to calculate de gradient.

        Parameters:
        -----------
        guess: Firedrake 'Function' (optional)
            Initial guess for the velocity model. If not mentioned uses the
            one currently in the wave object.

        Returns:
        --------
        dJ: Firedrake 'Function'
            Gradient of the cost functional.
        """
        if misfit is not None:
            self.misfit = misfit
        if self.real_shot_record is None:
            warnings.warn("Please load or calculate a real shot record first")
        if self.current_time == 0.0:
            self.forward_solve()
            self.misfit = self.real_shot_record - self.forward_solution_receivers
        return backward_wave_propagator(self)

    def reset_pressure(self):
        try:
            self.u_nm1.assign(0.0)
            self.u_n.assign(0.0)
        except:
            warnings.warn("No pressure to reset")
<<<<<<< HEAD

    @override
    def _initialize_model_parameters(self):
        if self.initial_velocity_model is not None:
            return None

        if self.initial_velocity_model_file is None:
            raise ValueError("No velocity model or velocity file to load.")

        if self.initial_velocity_model_file.endswith(".segy"):
            vp_filename, vp_filetype = os.path.splitext(
                self.initial_velocity_model_file
            )
            warnings.warn("Converting segy file to hdf5")
            write_velocity_model(
                self.initial_velocity_model_file, ofname=vp_filename
            )
            self.initial_velocity_model_file = vp_filename + ".hdf5"

        if self.initial_velocity_model_file.endswith((".hdf5", ".h5")):
            self.initial_velocity_model = interpolate(
                self,
                self.initial_velocity_model_file,
                self.function_space.sub(0),
            )

        if self.debug_output:
            fire.File("initial_velocity_model.pvd").write(
                self.initial_velocity_model, name="velocity"
            )

    @override
    def _set_vstate(self, vstate):
        if self.abc_boundary_layer_type == "PML":
            self.X_n.assign(vstate)
        else:
            self.u_n.assign(vstate)

    @override
    def _get_vstate(self):
        if self.abc_boundary_layer_type == "PML":
            return self.X_n
        else:
            return self.u_n

    @override
    def _set_prev_vstate(self, vstate):
        if self.abc_boundary_layer_type == "PML":
            self.X_nm1.assign(vstate)
        else:
            self.u_nm1.assign(vstate)

    @override
    def _get_prev_vstate(self):
        if self.abc_boundary_layer_type == "PML":
            return self.X_nm1
        else:
            return self.u_nm1

    @override
    def _set_next_vstate(self, vstate):
        if self.abc_boundary_layer_type == "PML":
            self.X_np1.assign(vstate)
        else:
            self.u_np1.assign(vstate)

    @override
    def _get_next_vstate(self):
        if self.abc_boundary_layer_type == "PML":
            return self.X_np1
        else:
            return self.u_np1
    
    @override
    def get_receivers_output(self):
        if self.abc_boundary_layer_type == "PML":
            data_with_halos = self.X_n.dat.data_ro_with_halos[0][:]
        else:
            data_with_halos = self.u_n.dat.data_ro_with_halos[:]
        return self.receivers.interpolate(data_with_halos)
    
    @override
    def get_function(self):
        if self.abc_boundary_layer_type == "PML":
            return self.X_n.sub(0)
        else:
            return self.u_n
    
    @override
    def get_function_name(self):
        return "Pressure"
=======
        if self.abc_active:
            try:
                self.X_n.assign(0.0)
                self.X_nm1.assign(0.0)
            except:
                warnings.warn("No mixed space pressure to reset")
            
>>>>>>> 19f54f01
<|MERGE_RESOLUTION|>--- conflicted
+++ resolved
@@ -146,7 +146,6 @@
             self.u_n.assign(0.0)
         except:
             warnings.warn("No pressure to reset")
-<<<<<<< HEAD
 
     @override
     def _initialize_model_parameters(self):
@@ -237,13 +236,4 @@
     
     @override
     def get_function_name(self):
-        return "Pressure"
-=======
-        if self.abc_active:
-            try:
-                self.X_n.assign(0.0)
-                self.X_nm1.assign(0.0)
-            except:
-                warnings.warn("No mixed space pressure to reset")
-            
->>>>>>> 19f54f01
+        return "Pressure"