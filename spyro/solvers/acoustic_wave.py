import firedrake as fire
import warnings
import os

from .wave import Wave

from ..io.basicio import ensemble_gradient
from ..io import interpolate
from .acoustic_solver_construction_no_pml import (
    construct_solver_or_matrix_no_pml,
)
from .acoustic_solver_construction_with_pml import (
    construct_solver_or_matrix_with_pml,
)
from .backward_time_integration import (
    backward_wave_propagator,
)
from ..domains.space import FE_method
from ..utils.typing import override
from .functionals import acoustic_energy

try:
    from SeismicMesh import write_velocity_model
    SEISMIC_MESH_AVAILABLE = True
except ImportError:
    SEISMIC_MESH_AVAILABLE = False


class AcousticWave(Wave):
    def __init__(self, dictionary, comm=None):
        super().__init__(dictionary, comm=comm)

        self.acoustic_energy = None
        self.field_logger.add_functional("acoustic_energy",
                                         lambda: fire.assemble(self.acoustic_energy))

    def save_current_velocity_model(self, file_name=None):
        if self.c is None:
            raise ValueError("C not loaded")
        if file_name is None:
            file_name = "velocity_model.pvd"
        fire.File(file_name).write(
            self.c, name="velocity"
        )

<<<<<<< HEAD
    def forward_solve(self):
        """Solves the forward problem.

        Parameters:
        -----------
        None

        Returns:
        --------
        None
        """
        if self.function_space is None:
            self.force_rebuild_function_space()

        self._get_initial_velocity_model()
        self.c = self.initial_velocity_model
        self.matrix_building()
        self.wave_propagator()
        self.comm.comm.barrier()

    def force_rebuild_function_space(self):
        if self.mesh is None:
            self.mesh = self.get_mesh()
        self._build_function_space()
        self._map_sources_and_receivers()

=======
    @override
>>>>>>> 6f0b0ddd
    def matrix_building(self):
        """Builds solver operators. Doesn't create mass matrices if
        matrix_free option is on,
        which it is by default.
        """
        self.current_time = 0.0

        abc_type = self.abc_boundary_layer_type

        # Just to document variables that will be overwritten
        self.trial_function = None
        self.u_nm1 = None
        self.u_n = None
        self.u_np1 = fire.Function(self.function_space)
        self.lhs = None
        self.solver = None
        self.rhs = None
        self.B = None
        if abc_type is None:
            construct_solver_or_matrix_no_pml(self)
        elif abc_type == "PML":
            V = self.function_space
            Z = fire.VectorFunctionSpace(V.ufl_domain(), V.ufl_element())
            self.vector_function_space = Z
            self.X = None
            self.X_n = None
            self.X_nm1 = None
            self.X_np1 = fire.Function(V * Z)
            construct_solver_or_matrix_with_pml(self)

<<<<<<< HEAD
    @ensemble_propagator
    def wave_propagator(self, dt=None, final_time=None, source_nums=[0]):
        """Propagates the wave forward in time.
        Currently uses central differences.

        Parameters:
        -----------
        dt: Python 'float' (optional)
            Time step to be used explicitly. If not mentioned uses the default,
            that was estabilished in the wave object.
        final_time: Python 'float' (optional)
            Time which simulation ends. If not mentioned uses the default,
            that was estabilished in the wave object.

        Returns:
        --------
        usol: Firedrake 'Function'
            Pressure wavefield at the final time.
        u_rec: numpy array
            Pressure wavefield at the receivers across the timesteps.
        """
        if final_time is not None:
            self.final_time = final_time
        if dt is not None:
            self.dt = dt

        self.current_sources = source_nums
        usol, usol_recv = time_integrator(self, source_ids=source_nums)

        return usol, usol_recv
=======
        self.acoustic_energy = acoustic_energy(self)
>>>>>>> 6f0b0ddd

    @ensemble_gradient
    def gradient_solve(self, guess=None, misfit=None, forward_solution=None):
        """Solves the adjoint problem to calculate de gradient.

        Parameters:
        -----------
        guess: Firedrake 'Function' (optional)
            Initial guess for the velocity model. If not mentioned uses the
            one currently in the wave object.

        Returns:
        --------
        dJ: Firedrake 'Function'
            Gradient of the cost functional.
        """
        if misfit is not None:
            self.misfit = misfit
        if self.real_shot_record is None:
            warnings.warn("Please load or calculate a real shot record first")
        if self.current_time == 0.0:
            self.forward_solve()
            self.misfit = self.real_shot_record - self.forward_solution_receivers
        return backward_wave_propagator(self)

    def reset_pressure(self):
        try:
            self.u_nm1.assign(0.0)
            self.u_n.assign(0.0)
        except Exception:
            warnings.warn("No pressure to reset")
<<<<<<< HEAD
        if self.abc_active:
            try:
                self.X_n.assign(0.0)
                self.X_nm1.assign(0.0)
            except:
                warnings.warn("No mixed space pressure to reset")
=======

    @override
    def _initialize_model_parameters(self):
        if self.initial_velocity_model is None:
            if self.initial_velocity_model_file is None:
                raise ValueError("No velocity model or velocity file to load.")

            if self.initial_velocity_model_file.endswith(".segy"):
                if not SEISMIC_MESH_AVAILABLE:
                    raise ImportError("SeismicMesh is required to convert segy files.")
                vp_filename, vp_filetype = os.path.splitext(
                    self.initial_velocity_model_file
                )
                warnings.warn("Converting segy file to hdf5")
                write_velocity_model(
                    self.initial_velocity_model_file, ofname=vp_filename
                )
                self.initial_velocity_model_file = vp_filename + ".hdf5"

            if self.initial_velocity_model_file.endswith((".hdf5", ".h5")):
                self.initial_velocity_model = interpolate(
                    self,
                    self.initial_velocity_model_file,
                    self.function_space.sub(0),
                )

            if self.debug_output:
                fire.File("initial_velocity_model.pvd").write(
                    self.initial_velocity_model, name="velocity"
                )

        self.c = self.initial_velocity_model

    @override
    def _set_vstate(self, vstate):
        if self.abc_boundary_layer_type == "PML":
            self.X_n.assign(vstate)
        else:
            self.u_n.assign(vstate)

    @override
    def _get_vstate(self):
        if self.abc_boundary_layer_type == "PML":
            return self.X_n
        else:
            return self.u_n

    @override
    def _set_prev_vstate(self, vstate):
        if self.abc_boundary_layer_type == "PML":
            self.X_nm1.assign(vstate)
        else:
            self.u_nm1.assign(vstate)

    @override
    def _get_prev_vstate(self):
        if self.abc_boundary_layer_type == "PML":
            return self.X_nm1
        else:
            return self.u_nm1

    @override
    def _set_next_vstate(self, vstate):
        if self.abc_boundary_layer_type == "PML":
            self.X_np1.assign(vstate)
        else:
            self.u_np1.assign(vstate)

    @override
    def _get_next_vstate(self):
        if self.abc_boundary_layer_type == "PML":
            return self.X_np1
        else:
            return self.u_np1

    @override
    def get_receivers_output(self):
        if self.abc_boundary_layer_type == "PML":
            data_with_halos = self.X_n.dat.data_ro_with_halos[0][:]
        else:
            data_with_halos = self.u_n.dat.data_ro_with_halos[:]
        return self.receivers.interpolate(data_with_halos)

    @override
    def get_function(self):
        if self.abc_boundary_layer_type == "PML":
            return self.X_n.sub(0)
        else:
            return self.u_n

    @override
    def get_function_name(self):
        return "Pressure"

    @override
    def _create_function_space(self):
        return FE_method(self.mesh, self.method, self.degree)

    @override
    def rhs_no_pml(self):
        if self.abc_boundary_layer_type == "PML":
            return self.B.sub(0)
        else:
            return self.B
>>>>>>> 6f0b0ddd
<|MERGE_RESOLUTION|>--- conflicted
+++ resolved
@@ -43,36 +43,7 @@
             self.c, name="velocity"
         )
 
-<<<<<<< HEAD
-    def forward_solve(self):
-        """Solves the forward problem.
-
-        Parameters:
-        -----------
-        None
-
-        Returns:
-        --------
-        None
-        """
-        if self.function_space is None:
-            self.force_rebuild_function_space()
-
-        self._get_initial_velocity_model()
-        self.c = self.initial_velocity_model
-        self.matrix_building()
-        self.wave_propagator()
-        self.comm.comm.barrier()
-
-    def force_rebuild_function_space(self):
-        if self.mesh is None:
-            self.mesh = self.get_mesh()
-        self._build_function_space()
-        self._map_sources_and_receivers()
-
-=======
-    @override
->>>>>>> 6f0b0ddd
+    @override
     def matrix_building(self):
         """Builds solver operators. Doesn't create mass matrices if
         matrix_free option is on,
@@ -103,40 +74,7 @@
             self.X_np1 = fire.Function(V * Z)
             construct_solver_or_matrix_with_pml(self)
 
-<<<<<<< HEAD
-    @ensemble_propagator
-    def wave_propagator(self, dt=None, final_time=None, source_nums=[0]):
-        """Propagates the wave forward in time.
-        Currently uses central differences.
-
-        Parameters:
-        -----------
-        dt: Python 'float' (optional)
-            Time step to be used explicitly. If not mentioned uses the default,
-            that was estabilished in the wave object.
-        final_time: Python 'float' (optional)
-            Time which simulation ends. If not mentioned uses the default,
-            that was estabilished in the wave object.
-
-        Returns:
-        --------
-        usol: Firedrake 'Function'
-            Pressure wavefield at the final time.
-        u_rec: numpy array
-            Pressure wavefield at the receivers across the timesteps.
-        """
-        if final_time is not None:
-            self.final_time = final_time
-        if dt is not None:
-            self.dt = dt
-
-        self.current_sources = source_nums
-        usol, usol_recv = time_integrator(self, source_ids=source_nums)
-
-        return usol, usol_recv
-=======
         self.acoustic_energy = acoustic_energy(self)
->>>>>>> 6f0b0ddd
 
     @ensemble_gradient
     def gradient_solve(self, guess=None, misfit=None, forward_solution=None):
@@ -168,14 +106,6 @@
             self.u_n.assign(0.0)
         except Exception:
             warnings.warn("No pressure to reset")
-<<<<<<< HEAD
-        if self.abc_active:
-            try:
-                self.X_n.assign(0.0)
-                self.X_nm1.assign(0.0)
-            except:
-                warnings.warn("No mixed space pressure to reset")
-=======
 
     @override
     def _initialize_model_parameters(self):
@@ -279,5 +209,4 @@
         if self.abc_boundary_layer_type == "PML":
             return self.B.sub(0)
         else:
-            return self.B
->>>>>>> 6f0b0ddd
+            return self.B