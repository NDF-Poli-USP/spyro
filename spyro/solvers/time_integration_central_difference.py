--- conflicted
+++ resolved
@@ -4,11 +4,7 @@
 from .. import utils
 
 
-<<<<<<< HEAD
-def central_difference(Wave_object, source_ids=[0]):
-=======
-def central_difference(wave, source_id=0):
->>>>>>> 6f0b0ddd
+def central_difference(wave, source_ids=[0]):
     """
     Perform central difference time integration for wave propagation.
 
@@ -16,35 +12,19 @@
     -----------
     wave: Spyro object
         The Wave object containing the necessary data and parameters.
-<<<<<<< HEAD
     source_ids: list of ints (optional)
         The ID of the sources being propagated. Defaults to [0].
-=======
->>>>>>> 6f0b0ddd
 
     Returns:
     --------
         tuple:
             A tuple containing the forward solution and the receiver output.
     """
-<<<<<<< HEAD
-    excitations = Wave_object.sources
-    excitations.current_sources = source_ids
-    receivers = Wave_object.receivers
-    comm = Wave_object.comm
-    temp_filename = Wave_object.forward_output_file
-
-    filename, file_extension = temp_filename.split(".")
-    output_filename = filename + "sn" + str(source_ids) + "." + file_extension
-    if Wave_object.forward_output:
-        parallel_print(f"Saving output in: {output_filename}", Wave_object.comm)
-=======
     if wave.sources is not None:
-        wave.sources.current_source = source_id
+        wave.sources.current_sources = source_ids
         rhs_forcing = fire.Cofunction(wave.function_space.dual())
 
     wave.field_logger.start_logging(source_id)
->>>>>>> 6f0b0ddd
 
     wave.comm.comm.barrier()
 
@@ -63,36 +43,6 @@
         wave.update_source_expression(t)
         fire.assemble(wave.rhs, tensor=wave.B)
 
-<<<<<<< HEAD
-def mixed_space_central_difference(Wave_object, source_ids=[0]):
-    """
-    Performs central difference time integration for wave propagation.
-    Solves for  a mixed space formulation, for function X. For correctly
-    outputing pressure, order the mixed function space so that the space
-    pressure lives in is first.
-
-    Parameters:
-    -----------
-    Wave_object: Spyro object
-        The Wave object containing the necessary data and parameters.
-    source_ids: list of int (optional)
-        The ID of the source being propagated. Defaults to [0].
-
-    Returns:
-    --------
-        tuple:
-            A tuple containing the forward solution and the receiver output.
-    """
-    excitations = Wave_object.sources
-    excitations.current_sources = source_ids
-    receivers = Wave_object.receivers
-    comm = Wave_object.comm
-    temp_filename = Wave_object.forward_output_file
-    filename, file_extension = temp_filename.split(".")
-    output_filename = filename + "sn" + str(source_ids) + "." + file_extension
-    if Wave_object.forward_output:
-        parallel_print(f"Saving output in: {output_filename}", Wave_object.comm)
-=======
         # More efficient way of applying sources
         if wave.sources is not None:
             f = wave.sources.apply_source(rhs_forcing, step)
@@ -100,7 +50,6 @@
             B0 += f
 
         wave.solver.solve(wave.next_vstate, wave.B)
->>>>>>> 6f0b0ddd
 
         wave.prev_vstate = wave.vstate
         wave.vstate = wave.next_vstate
@@ -133,113 +82,6 @@
     wave.forward_solution = usol
     wave.forward_solution_receivers = usol_recv
 
-<<<<<<< HEAD
-
-def central_difference_MMS(Wave_object, source_ids=[0]):
-    """Propagates the wave forward in time.
-    Currently uses central differences.
-
-    Parameters:
-    -----------
-    dt: Python 'float' (optional)
-        Time step to be used explicitly. If not mentioned uses the default,
-        that was estabilished in the model_parameters.
-    final_time: Python 'float' (optional)
-        Time which simulation ends. If not mentioned uses the default,
-        that was estabilished in the model_parameters.
-    """
-    receivers = Wave_object.receivers
-    comm = Wave_object.comm
-    temp_filename = Wave_object.forward_output_file
-    filename, file_extension = temp_filename.split(".")
-    output_filename = filename + "sn_mms_" + "." + file_extension
-    if Wave_object.forward_output:
-        print(f"Saving output in: {output_filename}", flush=True)
-
-    output = fire.File(output_filename, comm=comm.comm)
-    comm.comm.barrier()
-
-    X = fire.Function(Wave_object.function_space)
-
-    final_time = Wave_object.final_time
-    dt = Wave_object.dt
-    t = Wave_object.current_time
-    nt = int((final_time - t) / dt) + 1  # number of timesteps
-
-    u_nm1 = Wave_object.u_nm1
-    u_n = Wave_object.u_n
-    u_np1 = Wave_object.u_np1
-    u_nm1.assign(Wave_object.analytical_solution(t - 2 * dt))
-    u_n.assign(Wave_object.analytical_solution(t - dt))
-    u = fire.TrialFunction(Wave_object.function_space)
-    v = fire.TestFunction(Wave_object.function_space)
-
-    usol = [
-        fire.Function(Wave_object.function_space, name="pressure")
-        for t in range(nt)
-        if t % Wave_object.gradient_sampling_frequency == 0
-    ]
-    usol_recv = []
-    save_step = 0
-    B = Wave_object.B
-    rhs = Wave_object.rhs
-    quad_rule = Wave_object.quadrature_rule
-
-    q_xy = Wave_object.q_xy
-
-    for step in range(nt):
-        q = q_xy * Wave_object.mms_source_in_time(t)
-        m1 = (
-            1
-            / (Wave_object.c * Wave_object.c)
-            * ((u - 2.0 * u_n + u_nm1) / Constant(dt**2))
-            * v
-            * dx(scheme=quad_rule)
-        )
-        a = dot(grad(u_n), grad(v)) * dx(scheme=quad_rule)
-        le = q * v * dx(scheme=quad_rule)
-
-        form = m1 + a - le
-        rhs = fire.rhs(form)
-
-        B = fire.assemble(rhs, tensor=B)
-
-        Wave_object.solver.solve(u_np1, B)
-
-        usol_recv.append(
-            Wave_object.receivers.interpolate(u_np1.dat.data_ro_with_halos[:])
-        )
-
-        if step % Wave_object.gradient_sampling_frequency == 0:
-            usol[save_step].assign(u_np1)
-            save_step += 1
-
-        if (step - 1) % Wave_object.output_frequency == 0:
-            assert (
-                fire.norm(u_n) < 1
-            ), "Numerical instability. Try reducing dt or building the \
-                mesh differently"
-            if Wave_object.forward_output:
-                output.write(u_n, time=t, name="Pressure")
-            if t > 0:
-                helpers.display_progress(Wave_object.comm, t)
-
-        u_nm1.assign(u_n)
-        u_n.assign(u_np1)
-
-        t = step * float(dt)
-
-    Wave_object.current_time = t
-    helpers.display_progress(Wave_object.comm, t)
-    Wave_object.analytical_solution(t)
-
-    usol_recv = helpers.fill(
-        usol_recv, receivers.is_local, nt, receivers.number_of_points
-    )
-    usol_recv = utils.utils.communicate(usol_recv, comm)
-    Wave_object.receivers_output = usol_recv
-=======
     wave.field_logger.stop_logging()
->>>>>>> 6f0b0ddd
 
     return usol, usol_recv