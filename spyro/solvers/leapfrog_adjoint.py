from __future__ import print_function

import numpy as np
from firedrake import *
from scipy.sparse import csc_matrix

from .. import io, utils
from ..domains import quadrature, space
from ..pml import damping
from ..sources import delta_expr, delta_expr_3d
from . import helpers

set_log_level(ERROR)

__all__ = ["Leapfrog_adjoint"]


def Leapfrog_adjoint(
    model, mesh, comm, c, guess, residual, source_num=0, save_adjoint=False
):

    numrecs = model["acquisition"]["num_receivers"]
    method = model["opts"]["method"]
    degree = model["opts"]["degree"]
    dim = model["opts"]["dimension"]
    dt = model["timeaxis"]["dt"]
    tf = model["timeaxis"]["tf"]
    nspool = model["timeaxis"]["nspool"]
    fspool = model["timeaxis"]["fspool"]
    PML = model["PML"]["status"]
    if PML:
        Lx = model["mesh"]["Lx"]
        Lz = model["mesh"]["Lz"]
        lx = model["PML"]["lx"]
        lz = model["PML"]["lz"]
        x1 = 0.0
        x2 = Lx
        a_pml = lx
        z1 = 0.0
        z2 = -Lz
        c_pml = lz
        if dim == 3:
            Ly = model["mesh"]["Ly"]
            ly = model["PML"]["ly"]
            y1 = 0.0
            y2 = Ly
            b_pml = ly

    if method == "KMV" or method == "Lagrange":
        params = {"ksp_type": "preonly", "pc_type": "jacobi"}
    elif method == "CG":
        params = {"ksp_type": "cg", "pc_type": "jacobi"}
    else:
        raise ValueError("method is not yet supported")

    V = c.function_space()

    element = V.ufl_element()

    qr_x, qr_s, _ = quadrature.quadrature_rules(V)

    # Prepare receiver forcing terms
    if dim == 2:
        z, x = SpatialCoordinate(mesh)
        receiver = Constant([0, 0])
        delta = Interpolator(delta_expr(receiver, z, x), V)
    elif dim == 3:
        z, x, y = SpatialCoordinate(mesh)
        receiver = Constant([0, 0, 0])
        delta = Interpolator(delta_expr_3d(receiver, z, x, y), V)

    receiver_locations = model["acquisition"]["receiver_locations"]

    nt = int(tf / dt)  # number of timesteps
    timeaxis = np.linspace(model["timeaxis"]["t0"], model["timeaxis"]["tf"], nt)

    if dim == 2:
        is_local = [mesh.locate_cell([z, x]) for z, x in receiver_locations]
    elif dim == 3:
        is_local = [mesh.locate_cell([z, x, y]) for z, x, y in receiver_locations]

    dJdC_local = Function(V)

    # receivers are forced through sparse matrix vec multiplication
    sparse_excitations = csc_matrix((len(dJdC_local.dat.data), numrecs))
    for r, x0 in enumerate(receiver_locations):
        receiver.assign(x0)
        exct = delta.interpolate().dat.data_ro.copy()
        row = exct.nonzero()[0]
        col = np.repeat(r, len(row))
        sparse_exct = csc_matrix(
            (exct[row], (row, col)), shape=sparse_excitations.shape
        )
        sparse_excitations += sparse_exct

    # if using the PML
    if PML:
        Z = VectorFunctionSpace(V.ufl_domain(), V.ufl_element())
        if dim == 2:
            W = V * Z
            u, pp = TrialFunctions(W)
            v, qq = TestFunctions(W)

            u_np1, pp_np1 = Function(W).split()
            u_n, pp_n = Function(W).split()
            u_nm1, pp_nm1 = Function(W).split()

        elif dim == 3:
            W = V * V * Z
            u, psi, pp = TrialFunctions(W)
            v, phi, qq = TestFunctions(W)

            u_np1, psi_np1, pp_np1 = Function(W).split()
            u_n, psi_n, pp_n = Function(W).split()
            u_nm1, psi_nm1, pp_nm1 = Function(W).split()

        # in 2d
        if dim == 2:
            (sigma_x, sigma_z) = damping.functions(
                model, V, dim, x, x1, x2, a_pml, z, z1, z2, c_pml
            )
            (Gamma_1, Gamma_2) = damping.matrices_2D(sigma_z, sigma_x)
            pml1 = (
                (sigma_x + sigma_z)
                * ((u - u_nm1) / (2.0 * Constant(dt)))
                * v
                * dx(rule=qr_x)
            )
        # in 3d
        elif dim == 3:

            sigma_x, sigma_y, sigma_z = damping.functions(
                model,
                V,
                dim,
                x,
                x1,
                x2,
                a_pml,
                z,
                z1,
                z2,
                c_pml,
                y,
                y1,
                y2,
                b_pml,
            )
            Gamma_1, Gamma_2, Gamma_3 = damping.matrices_3D(sigma_x, sigma_y, sigma_z)

    # typical CG in N-d
    else:
        u = TrialFunction(V)
        v = TestFunction(V)

        u_nm1 = Function(V)
        u_n = Function(V)
        u_np1 = Function(V)

    outfile = helpers.create_output_file("Leapfrog_adjoint.pvd", comm, source_num)

    if io.is_owner(comm, source_num):

        t = 0.0

        # -------------------------------------------------------
        m1 = ((u - 2.0 * u_n + u_nm1) / Constant(dt ** 2)) * v * dx(rule=qr_x)
        a = c * c * dot(grad(u_n), grad(v)) * dx(rule=qr_x)  # explicit

        if model["PML"]["outer_bc"] == "non-reflective":
            nf = c * ((u_n - u_nm1) / dt) * v * ds(rule=qr_s)
        else:
            nf = 0

        FF = m1 + a + nf

        if PML:
            X = Function(W)
            B = Function(W)

            if dim == 2:
                pml1 = (sigma_x + sigma_z) * ((u - u_n) / dt) * v * dx(rule=qr_x)
                pml2 = sigma_x * sigma_z * u_n * v * dx(rule=qr_x)
                pml3 = inner(grad(v), dot(Gamma_2, pp_n)) * dx(rule=qr_x)

                FF += pml1 + pml2 + pml3
                # -------------------------------------------------------
                mm1 = (dot((pp - pp_n), qq) / Constant(dt)) * dx(rule=qr_x)
                mm2 = inner(dot(Gamma_1, pp_n), qq) * dx(rule=qr_x)
                dd = inner(qq, grad(u_n)) * dx(rule=qr_x)

                FF += mm1 + mm2 + dd
            elif dim == 3:
                pml1 = (
                    (sigma_x + sigma_y + sigma_z) * ((u - u_n) / dt) * v * dx(rule=qr_x)
                )
                pml2 = (
                    (sigma_x * sigma_y + sigma_x * sigma_z + sigma_y * sigma_z)
                    * u_n
                    * v
                    * dx(rule=qr_x)
                )
                dd1 = inner(grad(v), dot(Gamma_2, pp_n)) * dx(rule=qr_x)

                FF += pml1 + pml2 + dd1
                # -------------------------------------------------------
                mm1 = (dot((pp - pp_n), qq) / dt) * dx(rule=qr_x)
                mm2 = inner(dot(Gamma_1, pp_n), qq) * dx(rule=qr_x)
                pml4 = inner(qq, grad(u_n)) * dx(rule=qr_x)

                FF += mm1 + mm2 + pml4
                # -------------------------------------------------------
                pml3 = (sigma_x * sigma_y * sigma_z) * phi * u_n * dx(rule=qr_x)
                mmm1 = (dot((psi - psi_n), phi) / dt) * dx(rule=qr_x)
                uuu1 = (-u_n * phi) * dx(rule=qr_x)

                FF += mm1 + uuu1 + pml3
        else:
            X = Function(V)
            B = Function(V)

        lhs_ = lhs(FF)
        rhs_ = rhs(FF)

        A = assemble(lhs_, mat_type="matfree")
        solver = LinearSolver(A, solver_parameters=params)

        # Define gradient problem
        g_u = TrialFunction(V)
        g_v = TestFunction(V)
        dvp = Function(V)

        if "material" in model:
            if model["material"]["type"] is "simp":
                vp_min = Constant(model["material"]["vp_min"])
                vp_max = Constant(model["material"]["vp_max"])
                penal = Constant(model["material"]["penal"])
                control = utils.normalize_vp(model, c)

                dvp.assign(penal*(vp_max-vp_min)*control**(penal-Constant(1)))
            else:
                dvp.assign(Constant(1))

        else:
            dvp.assign(Constant(1))

        mgrad = g_u * g_v * dx(rule=qr_x)

        uuadj = Function(V)  # auxiliarly function for the gradient compt.
        uufor = Function(V)  # auxiliarly function for the gradient compt.

        if PML:
            ppadj = Function(Z)  # auxiliarly function for the gradient compt.
            ppfor = Function(Z)  # auxiliarly function for the gradient compt.

            ffG = (
                dvp
                * 2
                * c
                * Constant(dt)
                * (
                    dot(grad(uuadj), grad(uufor))
                    + inner(grad(uufor), dot(Gamma_2, ppadj))
                )
                * g_v
                * dx(rule=qr_x)
            )
        else:
            ffG = (
                dvp
                * 2
                * c
                * Constant(dt)
                * dot(grad(uuadj), grad(uufor))
                * g_v
                * dx(rule=qr_x)
            )

        G = mgrad - ffG
        lhsG, rhsG = lhs(G), rhs(G)

        gradi = Function(V)
        grad_prob = LinearVariationalProblem(lhsG, rhsG, gradi)
        if method == "KMV" or method == "Lagrange":
            grad_solv = LinearVariationalSolver(
                grad_prob,
                solver_parameters={
                    "ksp_type": "preonly",
                    "pc_type": "jacobi",
                    "mat_type": "matfree",
                },
            )
        elif method == "CG":
            grad_solv = LinearVariationalSolver(
                grad_prob,
                solver_parameters={
                    "mat_type": "matfree",
                },
            )

        rhs_forcing = Function(V)  # forcing term
        for IT in range(nt - 1, 0, -1):
            t = IT * float(dt)

            # Solver - main equation - (I)
            B = assemble(rhs_, tensor=B)
            f = _adjoint_update_rhs(
                rhs_forcing, sparse_excitations, residual, IT, is_local
            )
            # add forcing term to solve scalar pressure
            B.sub(0).dat.data[:] += f.dat.data[:]

            # AX=B --> solve for X = B/Aˆ-1
            solver.solve(X, B)
            if PML:
                if dim == 2:
                    u_np1, pp_np1 = X.split()
                elif dim == 3:
                    u_np1, psi_np1, pp_np1 = X.split()

                    psi_nm1.assign(psi_n)
                    psi_n.assign(psi_np1)

                pp_nm1.assign(pp_n)
                pp_n.assign(pp_np1)
            else:
                u_np1.assign(X)

            u_nm1.assign(u_n)
            u_n.assign(u_np1)

            # compute the gradient increment
            uuadj.assign(u_n)

            # only compute for snaps that were saved
            if IT % fspool == 0:
                gradi.assign = 0.0
                uufor.assign(guess.pop())

                grad_solv.solve()
                dJdC_local += gradi

            if IT % nspool == 0:
                outfile.write(u_n, time=t)
                helpers.display_progress(comm, t)

<<<<<<< HEAD
    # In the case of spatial parallelism, gather the solution to rank 0
    gathered_total = dJdC_local.dat.data[:]

    if "inversion" in model:
        if model["inversion"]["optimizer"] is "scipy":

=======
    if "inversion" in model:
        if model["inversion"]["optimizer"] is "scipy":


            # In the case of spatial parallelism, gather the solution to rank 0
            gathered_total = dJdC_local.dat.data[:]

>>>>>>> 52a53467
            if comm.comm.size > 1:
                if comm.comm.rank == 0 and comm.ensemble_comm.rank == 0:
                    print("Spatial parallelism, reducing to comm 0", flush=True)
                gathered_total = dJdC_local.vector().gather()

    if comm.ensemble_comm.rank == 0 and comm.comm.rank == 0:
        print(
            "---------------------------------------------------------------",
            flush=True,
        )

<<<<<<< HEAD
    if "inversion" in model:
        if model["inversion"]["optimizer"] is "scipy":
            return gathered_total

    return dJdC_local
=======
#    return dJdC_local
    return gathered_total
>>>>>>> 52a53467


def _adjoint_update_rhs(rhs_forcing, excitations, residual, IT, is_local):
    """Builds assembled forcing function f for adjoint for a given time_step
    given a number of receivers
    """
    recs = [recv for recv in range(excitations.shape[1]) if is_local[recv]]
    rhs_forcing.dat.data[:] = excitations[:, recs].dot(residual[IT][recs])

    return rhs_forcing<|MERGE_RESOLUTION|>--- conflicted
+++ resolved
@@ -344,22 +344,12 @@
                 outfile.write(u_n, time=t)
                 helpers.display_progress(comm, t)
 
-<<<<<<< HEAD
     # In the case of spatial parallelism, gather the solution to rank 0
     gathered_total = dJdC_local.dat.data[:]
 
     if "inversion" in model:
         if model["inversion"]["optimizer"] is "scipy":
 
-=======
-    if "inversion" in model:
-        if model["inversion"]["optimizer"] is "scipy":
-
-
-            # In the case of spatial parallelism, gather the solution to rank 0
-            gathered_total = dJdC_local.dat.data[:]
-
->>>>>>> 52a53467
             if comm.comm.size > 1:
                 if comm.comm.rank == 0 and comm.ensemble_comm.rank == 0:
                     print("Spatial parallelism, reducing to comm 0", flush=True)
@@ -371,17 +361,11 @@
             flush=True,
         )
 
-<<<<<<< HEAD
     if "inversion" in model:
         if model["inversion"]["optimizer"] is "scipy":
             return gathered_total
 
     return dJdC_local
-=======
-#    return dJdC_local
-    return gathered_total
->>>>>>> 52a53467
-
 
 def _adjoint_update_rhs(rhs_forcing, excitations, residual, IT, is_local):
     """Builds assembled forcing function f for adjoint for a given time_step
