import firedrake as fire
from . import helpers


def backward_wave_propagator(Wave_obj, dt=None):
    """Propagates the adjoint wave backwards in time.
    Currently uses central differences.

    Parameters:
    -----------
    Wave_obj: Spyro wave object
        Wave object that already propagated a forward wave.
    dt: Python 'float' (optional)
        Time step to be used explicitly. If not mentioned uses the default,
        that was estabilished in the wave object for the adjoint model.

    Returns:
    --------
    dJ: Firedrake 'Function'
        Calculated gradient
    """
    if Wave_obj.abc_active is False:
        return backward_wave_propagator_no_pml(Wave_obj, dt=dt)
    elif Wave_obj.abc_active:
        return mixed_space_backward_wave_propagator(Wave_obj, dt=dt)


def backward_wave_propagator_no_pml(Wave_obj, dt=None):
    """Propagates the adjoint wave backwards in time.
    Currently uses central differences. Does not have any PML.

    Parameters:
    -----------
    Wave_obj: Spyro wave object
        Wave object that already propagated a forward wave.
    dt: Python 'float' (optional)
        Time step to be used explicitly. If not mentioned uses the default,
        that was estabilished in the wave object for the adjoint model.

    Returns:
    --------
    dJ: Firedrake 'Function'
        Calculated gradient
    """
    Wave_obj.reset_pressure()
    if dt is not None:
        Wave_obj.dt = dt

    forward_solution = Wave_obj.forward_solution
    receivers = Wave_obj.receivers
    residual = Wave_obj.misfit
    comm = Wave_obj.comm
    temp_filename = Wave_obj.forward_output_file

    filename, file_extension = temp_filename.split(".")
    # output_filename = "backward." + file_extension

<<<<<<< HEAD
    # output = fire.File(output_filename, comm=comm.comm)
=======
    output = fire.VTKFile(output_filename)
>>>>>>> 3efa6964
    comm.comm.barrier()

    X = fire.Function(Wave_obj.function_space)
    dJ = fire.Function(Wave_obj.function_space)  # , name="gradient")

    final_time = Wave_obj.final_time
    dt = Wave_obj.dt
    t = Wave_obj.current_time
    if t != final_time:
        print(f"Current time of {t}, different than final_time of {final_time}. Setting final_time to current time in backwards propagation.", flush=True)
    nt = int(t / dt) + 1  # number of timesteps

    u_nm1 = Wave_obj.u_nm1
    u_n = Wave_obj.u_n
    u_np1 = fire.Function(Wave_obj.function_space)

    rhs_forcing = fire.Cofunction(Wave_obj.function_space.dual())

    B = Wave_obj.B
    rhs = Wave_obj.rhs

    # Define a gradient problem
    m_u = fire.TrialFunction(Wave_obj.function_space)
    m_v = fire.TestFunction(Wave_obj.function_space)
    mgrad = m_u * m_v * fire.dx(scheme=Wave_obj.quadrature_rule)

    dufordt2 = fire.Function(Wave_obj.function_space)
    uadj = fire.Function(Wave_obj.function_space)  # auxiliarly function for the gradient compt.

    ffG = -2 * (Wave_obj.c)**(-3) * fire.dot(dufordt2, uadj) * m_v * fire.dx(scheme=Wave_obj.quadrature_rule)

    lhsG = mgrad
    rhsG = ffG

    gradi = fire.Function(Wave_obj.function_space)
    grad_prob = fire.LinearVariationalProblem(lhsG, rhsG, gradi)
    grad_solver = fire.LinearVariationalSolver(
        grad_prob,
        solver_parameters={
            "ksp_type": "preonly",
            "pc_type": "jacobi",
            "mat_type": "matfree",
        },
    )

    # assembly_callable = create_assembly_callable(rhs, tensor=B)

    for step in range(nt-1, -1, -1):
        rhs_forcing.assign(0.0)
        B = fire.assemble(rhs, tensor=B)
        f = receivers.apply_receivers_as_source(rhs_forcing, residual, step)
        B0 = B.sub(0)
        B0 += f
        Wave_obj.solver.solve(X, B)

        u_np1.assign(X)

        if (step) % Wave_obj.output_frequency == 0:
            assert (
                fire.norm(u_n) < 1
            ), "Numerical instability. Try reducing dt or building the \
                mesh differently"
            # if Wave_obj.forward_output:
            #     output.write(u_n, time=t, name="Pressure")

            helpers.display_progress(Wave_obj.comm, t)

        if step % Wave_obj.gradient_sampling_frequency == 0:
            # duadjdt2.assign( ((u_np1 - 2.0 * u_n + u_nm1) / fire.Constant(dt**2)) )
            uadj.assign(u_np1)
            if len(forward_solution) > 2:
                dufordt2.assign(
                    (forward_solution.pop() - 2.0 * forward_solution[-1] + forward_solution[-2]) / fire.Constant(dt**2)
                )
            else:
                dufordt2.assign(
                    (forward_solution.pop() - 2.0 * 0.0 + 0.0) / fire.Constant(dt**2)
                )

            grad_solver.solve()
            if step == nt-1 or step == 0:
                dJ += gradi
            else:
                dJ += 2*gradi

        u_nm1.assign(u_n)
        u_n.assign(u_np1)

        t = step * float(dt)

    Wave_obj.current_time = t
    helpers.display_progress(Wave_obj.comm, t)

    dJ.dat.data_with_halos[:] *= (dt/2)
    return dJ


def mixed_space_backward_wave_propagator(Wave_obj, dt=None):
    """Propagates the adjoint wave backwards in time.
    Currently uses central differences. Based on the
    mixed space implementation of PML.

    Parameters:
    -----------
    Wave_obj: Spyro wave object
        Wave object that already propagated a forward wave.
    dt: Python 'float' (optional)
        Time step to be used explicitly. If not mentioned uses the default,
        that was estabilished in the wave object for the adjoint model.

    Returns:
    --------
    dJ: Firedrake 'Function'
        Calculated gradient
    """
    Wave_obj.reset_pressure()
    if dt is not None:
        Wave_obj.dt = dt

    forward_solution = Wave_obj.forward_solution
    receivers = Wave_obj.receivers
    residual = Wave_obj.misfit
    comm = Wave_obj.comm
    temp_filename = Wave_obj.forward_output_file

    filename, file_extension = temp_filename.split(".")
    output_filename = "backward." + file_extension

    output = fire.VTKFile(output_filename)
    comm.comm.barrier()

    X = Wave_obj.X
    dJ = fire.Function(Wave_obj.function_space)  # , name="gradient")

    final_time = Wave_obj.final_time
    dt = Wave_obj.dt
    t = Wave_obj.current_time
    if t != final_time:
        print(f"Current time of {t}, different than final_time of {final_time}. Setting final_time to current time in backwards propagation.", flush=True)
    nt = int(t / dt) + 1  # number of timesteps

    X_nm1 = Wave_obj.X_nm1
    X_n = Wave_obj.X_n
    X_np1 = fire.Function(Wave_obj.mixed_function_space)

    rhs_forcing = fire.Cofunction(Wave_obj.function_space.dual())

    B = Wave_obj.B
    rhs = Wave_obj.rhs

    # Define a gradient problem
    m_u = fire.TrialFunction(Wave_obj.function_space)
    m_v = fire.TestFunction(Wave_obj.function_space)
    mgrad = m_u * m_v * fire.dx(scheme=Wave_obj.quadrature_rule)

    # dufordt2 = fire.Function(Wave_obj.function_space)
    ufor = fire.Function(Wave_obj.function_space)
    uadj = fire.Function(Wave_obj.function_space)  # auxiliarly function for the gradient compt.

    # ffG = -2 * (Wave_obj.c)**(-3) * fire.dot(dufordt2, uadj) * m_v * fire.dx(scheme=Wave_obj.quadrature_rule)
    ffG = 2.0 * Wave_obj.c * fire.dot(fire.grad(uadj), fire.grad(ufor)) * m_v * fire.dx(scheme=Wave_obj.quadrature_rule)

    lhsG = mgrad
    rhsG = ffG

    gradi = fire.Function(Wave_obj.function_space)
    grad_prob = fire.LinearVariationalProblem(lhsG, rhsG, gradi)
    grad_solver = fire.LinearVariationalSolver(
        grad_prob,
        solver_parameters={
            "ksp_type": "preonly",
            "pc_type": "jacobi",
            "mat_type": "matfree",
        },
    )

    # assembly_callable = create_assembly_callable(rhs, tensor=B)

    for step in range(nt-1, -1, -1):
        rhs_forcing.assign(0.0)
        B = fire.assemble(rhs, tensor=B)
        f = receivers.apply_receivers_as_source(rhs_forcing, residual, step)
        B0 = B.sub(0)
        B0 += f
        Wave_obj.solver.solve(X, B)

        X_np1.assign(X)

        if (step) % Wave_obj.output_frequency == 0:
            if Wave_obj.forward_output:
                output.write(X_n.sub(0), time=t, name="Pressure")

            helpers.display_progress(Wave_obj.comm, t)

        if step % Wave_obj.gradient_sampling_frequency == 0:
            # duadjdt2.assign( ((u_np1 - 2.0 * u_n + u_nm1) / fire.Constant(dt**2)) )
            uadj.assign(X_np1.sub(0))
            ufor.assign(forward_solution.pop())

            grad_solver.solve()
            if step == nt-1 or step == 0:
                dJ += gradi
            else:
                dJ += 2*gradi

        X_nm1.assign(X_n)
        X_n.assign(X_np1)

        t = step * float(dt)

    Wave_obj.current_time = t
    helpers.display_progress(Wave_obj.comm, t)

    dJ.dat.data_with_halos[:] *= (dt/2)
    return dJ<|MERGE_RESOLUTION|>--- conflicted
+++ resolved
@@ -55,11 +55,8 @@
     filename, file_extension = temp_filename.split(".")
     # output_filename = "backward." + file_extension
 
-<<<<<<< HEAD
+    output = fire.VTKFile(output_filename)
     # output = fire.File(output_filename, comm=comm.comm)
-=======
-    output = fire.VTKFile(output_filename)
->>>>>>> 3efa6964
     comm.comm.barrier()
 
     X = fire.Function(Wave_obj.function_space)
