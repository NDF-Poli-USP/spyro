--- conflicted
+++ resolved
@@ -4,10 +4,7 @@
 from mpi4py import MPI  # noqa: F401
 import numpy as np
 import resource
-<<<<<<< HEAD
 import os
-=======
->>>>>>> 577ec94b
 
 from .acoustic_wave import AcousticWave
 from ..utils import compute_functional
@@ -205,7 +202,6 @@
         self.guess_forward_solution = None
         self.has_gradient_mask = False
         self.functional_history = []
-<<<<<<< HEAD
     
     @property
     def real_velocity_model_file(self):
@@ -229,13 +225,11 @@
                 raise FileNotFoundError(f"Shot record file '{value}' does not exist")
         self._real_shot_record_files = value
         self.load_real_shot_record(filename=self.real_shot_record_files)
-=======
         self.control_out = fire.VTKFile("results/control.pvd")
         self.gradient_out = fire.VTKFile("results/gradient.pvd")
         self.real_shot_record_files = dictionary["inversion"].get("real_shot_record_files", None)
         if self.real_shot_record_files is not None:
             self.load_real_shot_record(filename=self.real_shot_record_files)
->>>>>>> 577ec94b
 
     def calculate_misfit(self, c=None):
         """
@@ -399,11 +393,7 @@
         -------
         None
         """
-<<<<<<< HEAD
         input_mesh_parameters.setdefault("mesh_type", "firedrake_mesh")
-=======
-        mesh_parameters.setdefault("mesh_type", "firedrake_mesh")
->>>>>>> 577ec94b
         super().set_mesh(
             user_mesh=user_mesh,
             input_mesh_parameters=input_mesh_parameters,
@@ -413,11 +403,7 @@
     def set_guess_mesh(
         self,
         user_mesh=None,
-<<<<<<< HEAD
         input_mesh_parameters={},
-=======
-        mesh_parameters={},
->>>>>>> 577ec94b
     ):
         """
         Set the mesh for the guess model.
