import firedrake as fire
import warnings
from scipy.optimize import minimize as scipy_minimize
from mpi4py import MPI  # noqa: F401
import numpy as np
import resource

from .acoustic_wave import AcousticWave
from ..utils import compute_functional
from ..utils import Gradient_mask_for_pml, Mask
from ..plots import plot_model as spyro_plot_model
from ..io.basicio import switch_serial_shot
from ..io.basicio import load_shots, save_shots


try:
    from ROL.firedrake_vector import FiredrakeVector as FireVector
    import ROL
    RObjective = ROL.Objective
except ImportError:
    ROL = None
    RObjective = object

# ROL = None


def get_peak_memory():
    peak_memory_kb = resource.getrusage(resource.RUSAGE_SELF).ru_maxrss
    peak_memory_mb = peak_memory_kb / 1024
    return peak_memory_mb


class L2Inner(object):
    def __init__(self, Wave_obj):
        V = Wave_obj.function_space
        # print(f"Dir {dir(Wave_obj)}", flush=True)
        dxlump = fire.dx(scheme=Wave_obj.quadrature_rule)
        self.A = fire.assemble(
            fire.TrialFunction(V) * fire.TestFunction(V) * dxlump,
            mat_type="matfree"
        )
        self.Ap = fire.as_backend_type(self.A).mat()

    def eval(self, _u, _v):
        upet = fire.as_backend_type(_u).vec()
        vpet = fire.as_backend_type(_v).vec()
        A_u = self.Ap.createVecLeft()
        self.Ap.mult(upet, A_u)
        return vpet.dot(A_u)


class Objective(RObjective):
    def __init__(self, inner_product, FWI_obj):
        if ROL is None:
            raise ImportError("The ROL module is not available.")
        ROL.Objective.__init__(self)
        self.inner_product = inner_product
        self.p_guess = None
        self.misfit = 0.0
        self.real_shot_record = FWI_obj.real_shot_record
        self.inversion_obj = FWI_obj
        self.comm = FWI_obj.comm

    def value(self, x, tol):
        """Compute the functional"""
        J_total = np.zeros((1))
        self.inversion_obj.misfit = None
        self.inversion_obj.reset_pressure()
        Jm = self.inversion_obj.get_functional()
        self.misfit = self.inversion_obj.misfit
        J_total[0] += Jm

        return J_total[0]

    def gradient(self, g, x, tol):
        """Compute the gradient of the functional"""
        self.inversion_obj.get_gradient(calculate_functional=False)
        dJ = self.inversion_obj.gradient
        g.scale(0)
        g.vec += dJ

    def update(self, x, flag, iteration):
        vp = self.inversion_obj.initial_velocity_model
        vp.assign(fire.Function(
            self.inversion_obj.function_space,
            x.vec,
            name="velocity")
        )


class FullWaveformInversion(AcousticWave):
    """
    The FullWaveformInversion class is a subclass of the AcousticWave class.
    It is used to perform full waveform inversion on acoustic wave data.

    Attributes:
    -----------
    dictionary: (dict)
        A dictionary containing parameters for the inversion.
    comm: MPI communicator
        A communicator for parallel execution.
    real_velocity_model:
        The real velocity model. Is used only when generating synthetic shot records
    real_velocity_model_file: (str)
        The file containing the real velocity model. Is used only when generating synthetic shot records
    guess_shot_record:
        The guess shot record.
    gradient: Firedrake function
        The most recent gradient.
    current_iteration: (int)
        The current iteration. Starts at 0.
    mesh_iteration: (int)
        The current mesh iteration when using multiscale remeshing. Starts at 0., and is not used with default FWI.
    iteration_limit: (int)
        The iteration limit. Default is 100.
    inner_product: (str)
        The inner product. Default is 'L2'.
    misfit:
        The misfit between the current forward shot record and the real observed data.
    guess_forward_solution:
        The guess forward solution.

    Methods:
    --------
    __init__(self, dictionary=None, comm=None):
        Initializes a new instance of the FullWaveformInversion class.
    calculate_misfit():
        Calculates the misfit.
    generate_real_shot_record():
        Generates the real synthetic shot record.
    set_smooth_guess_velocity_model(real_velocity_model_file=None):
        Sets the smooth guess velocity model.
    set_real_velocity_model(constant=None, conditional=None, velocity_model_function=None, expression=None, new_file=None, output=False):
        Sets the real velocity model.
    set_guess_velocity_model(constant=None, conditional=None, velocity_model_function=None, expression=None, new_file=None, output=False):
        Sets the guess velocity model.
    set_real_mesh(user_mesh=None, mesh_parameters=None):
        Sets the real mesh.
    set_guess_mesh(user_mesh=None, mesh_parameters=None):
        Sets the guess mesh.
    get_functional():
        Gets the functional.
    get_gradient(save=False):
        Gets the gradient.
    """

    def __init__(self, dictionary=None, comm=None):
        """
        Initializes a new instance of the FullWaveformInversion class.

        Parameters:
        -----------
        dictionary: (dict)
            A dictionary containing parameters for the inversion.
        comm: MPI communicator
            A communicator for parallel execution.

        Returns:
        --------
        None
        """
        super().__init__(dictionary=dictionary, comm=comm)
        if self.running_fwi is False:
            warnings.warn("Dictionary FWI options set to not run FWI.")
        self.real_velocity_model = None
        self.real_velocity_model_file = None
        self.guess_shot_record = None
        self.gradient = None
        self.current_iteration = 0
        self.mesh_iteration = 0
        self.iteration_limit = 100
        self.inner_product = 'L2'
        self.misfit = None
        self.guess_forward_solution = None
        self.has_gradient_mask = False
        self.functional_history = []
<<<<<<< HEAD
        self.control_out = fire.File("results/control.pvd")
        self.gradient_out = fire.File("results/gradient.pvd")
        self.real_shot_record_files = dictionary["inversion"].get("real_shot_record_files", None)
        if self.real_shot_record_files is not None:
            self.load_real_shot_record(filename=self.real_shot_record_files)
=======
        self.control_out = fire.VTKFile("results/control.pvd")
        self.gradient_out = fire.VTKFile("results/gradient.pvd")
>>>>>>> 3efa6964

    def calculate_misfit(self, c=None):
        """
        Calculates the misfit, between the real shot record and the guess shot record.
        If the guess forward model has already been run it uses that value. Otherwise, it runs the forward model.
        """
        if self.mesh is None and self.guess_mesh is not None:
            self.mesh = self.guess_mesh
        if self.initial_velocity_model is None:
            self.initial_velocity_model = self.guess_velocity_model
        if c is not None:
            self.initial_velocity_model.dat.data[:] = c
        self.forward_solve()
<<<<<<< HEAD
        output = fire.File("control_" + str(self.current_iteration)+".pvd", project_output=True)
=======
        output = fire.VTKFile("control_" + str(self.current_iteration)+".pvd")
>>>>>>> 3efa6964
        output.write(self.c)
        np.save(f"control{self.comm.ensemble_comm.rank}_{self.comm.comm.rank}", self.c.dat.data[:])
        if self.parallelism_type == "spatial" and self.number_of_sources > 1:
            misfit_list = []
            guess_shot_record_list = []
            for snum in range(self.number_of_sources):
                switch_serial_shot(self, snum)
                guess_shot_record_list.append(self.forward_solution_receivers)
                misfit_list.append(self.real_shot_record[snum] - self.forward_solution_receivers)
            self.guess_shot_record = guess_shot_record_list
            self.misfit = misfit_list
        else:
            self.guess_shot_record = self.forward_solution_receivers
            self.guess_forward_solution = self.forward_solution
            self.misfit = self.real_shot_record - self.guess_shot_record
        return self.misfit

    def generate_real_shot_record(self, plot_model=False, model_filename="model.png", abc_points=None, save_shot_record=True, shot_filename="shots/shot_record_"):
        """
        Generates the real synthetic shot record. Only for use in synthetic test cases.
        """
        Wave_obj_real_velocity = SyntheticRealAcousticWave(dictionary=self.input_dictionary, comm=self.comm)
        if Wave_obj_real_velocity.mesh is None and self.real_mesh is not None:
            Wave_obj_real_velocity.mesh = self.real_mesh
        if Wave_obj_real_velocity.initial_velocity_model is None:
            print("C", flush=True)
            Wave_obj_real_velocity.initial_velocity_model = self.real_velocity_model

        if plot_model and Wave_obj_real_velocity.comm.comm.rank == 0 and Wave_obj_real_velocity.comm.ensemble_comm.rank == 0:
            spyro_plot_model(Wave_obj_real_velocity, filename=model_filename, abc_points=abc_points)

        Wave_obj_real_velocity.forward_solve()
        if save_shot_record:
            save_shots(Wave_obj_real_velocity, file_name=shot_filename)
        self.real_shot_record = Wave_obj_real_velocity.real_shot_record
        self.quadrature_rule = Wave_obj_real_velocity.quadrature_rule

    def set_smooth_guess_velocity_model(self, real_velocity_model_file=None):
        """
        Sets the smooth guess velocity model based on the real one.

        Parameters:
        -----------
        real_velocity_model_file: (str)
            The file containing the real velocity model. Is used only when generating synthetic shot records.
        """
        if real_velocity_model_file is not None:
            real_velocity_model_file = real_velocity_model_file
        else:
            real_velocity_model_file = self.real_velocity_model_file

    def set_real_velocity_model(
        self,
        constant=None,
        conditional=None,
        velocity_model_function=None,
        expression=None,
        new_file=None,
        output=False,
        dg_velocity_model=True,
    ):
        """"
        Sets the real velocity model. Only to be used for synthetic cases.

        Parameters:
        -----------
        conditional:  (optional)
            Firedrake conditional object.
        velocity_model_function: Firedrake function (optional)
            Firedrake function to be used as the velocity model. Has to be in the same function space as the object.
        expression:  str (optional)
            If you use an expression, you can use the following variables:
            x, y, z, pi, tanh, sqrt. Example: "2.0 + 0.5*tanh((x-2.0)/0.1)".
            It will be interpoalte into either the same function space as the object or a DG0 function space
            in the same mesh.
        new_file:  str (optional)
            Name of the file containing the velocity model.
        output:  bool (optional)
            If True, outputs the velocity model to a pvd file for visualization.
        """
        super().set_initial_velocity_model(
            constant=constant,
            conditional=conditional,
            velocity_model_function=velocity_model_function,
            expression=expression,
            new_file=new_file,
            output=output,
            dg_velocity_model=dg_velocity_model,
        )
        self.real_velocity_model = self.initial_velocity_model

    def set_guess_velocity_model(
        self,
        constant=None,
        conditional=None,
        velocity_model_function=None,
        expression=None,
        new_file=None,
        output=False,
    ):
        """"
        Sets the initial guess.

        Parameters:
        -----------
        conditional:  (optional)
            Firedrake conditional object.
        velocity_model_function: Firedrake function (optional)
            Firedrake function to be used as the velocity model. Has to be in the same function space as the object.
        expression:  str (optional)
            If you use an expression, you can use the following variables:
            x, y, z, pi, tanh, sqrt. Example: "2.0 + 0.5*tanh((x-2.0)/0.1)".
            It will be interpoalte into either the same function space as the object or a DG0 function space
            in the same mesh.
        new_file:  str (optional)
            Name of the file containing the velocity model.
        output:  bool (optional)
            If True, outputs the velocity model to a pvd file for visualization.
        """
        super().set_initial_velocity_model(
            constant=constant,
            conditional=conditional,
            velocity_model_function=velocity_model_function,
            expression=expression,
            new_file=new_file,
            output=output,
        )
        self.guess_velocity_model = self.initial_velocity_model
        self.misfit = None

    def set_real_mesh(
        self,
        user_mesh=None,
        mesh_parameters=None,
    ):
        """
        Set the mesh for the real synthetic model.

        Parameters
        ----------
        user_mesh : spyro.Mesh, optional
            The desired mesh. The default is None.
        mesh_parameters : dict, optional
            Additional parameters for setting up the mesh. The default is an empty dictionary.

        Returns
        -------
        None
        """
        super().set_mesh(
            user_mesh=user_mesh,
            mesh_parameters=mesh_parameters,
        )
        self.real_mesh = self.get_mesh()

    def set_guess_mesh(
        self,
        user_mesh=None,
        mesh_parameters={},
    ):
        """
        Set the mesh for the guess model.

        Parameters
        ----------
        user_mesh : spyro.Mesh, optional
            The desired mesh. The default is None.
        mesh_parameters : dict, optional
            Additional parameters for setting up the mesh. The default is an empty dictionary.

        Returns
        -------
        None
        """
        super().set_mesh(
            user_mesh=user_mesh,
            mesh_parameters=mesh_parameters,
        )
        self.guess_mesh = self.get_mesh()

    def get_functional(self, c=None):
        """
        Calculate and return the functional value.

        If the misfit is already computed, the functional value is calculated using the precomputed misfit.
        Otherwise, the misfit is calculated first and then the functional value is computed.

        Returns:
            float: The functional value.
        """
        self.calculate_misfit(c=c)
        Jm = compute_functional(self, self.misfit)

        self.functional_history.append(Jm)
        self.functional = Jm
        peak_memory_mb = get_peak_memory()
        # Save the functional value to a text file
        if self.comm.ensemble_comm.rank == 0 and self.comm.comm.rank == 0:
            print(f"Functional: {Jm} at iteration: {self.current_iteration}", flush=True)
            with open("functional_values.txt", "a") as file:
                file.write(f"Iteration: {self.current_iteration}, Functional: {Jm}\n")

            with open("peak_memory.txt", "a") as file:
                file.write(f"Peak memory usage: {peak_memory_mb:.2f} MB \n")

        return Jm

    def get_gradient(self, c=None, save=True, calculate_functional=True):
        """
        Calculates the gradient of the functional with respect to the model parameters.

        Parameters:
        -----------
        save (bool, optional):
            Whether to save the gradient as a pvd file. Defaults to False.

        Returns:
        --------
        Firedrake function
        """
        comm = self.comm
        if calculate_functional:
            self.get_functional(c=c)
        comm.comm.barrier()
        self.gradient = self.gradient_solve(misfit=self.misfit, forward_solution=self.guess_forward_solution)
        self._apply_gradient_mask()
        if save:
            # self.gradient_out.write(dJ_total)
<<<<<<< HEAD
            output = fire.File("gradient_" + str(self.current_iteration)+".pvd")
            output.write(self.gradient)

=======
            output = fire.VTKFile("gradient_" + str(self.current_iteration)+".pvd")
            output.write(dJ_total)
            print("DEBUG")
>>>>>>> 3efa6964
        self.current_iteration += 1
        comm.comm.barrier()

    def return_functional_and_gradient(self, c):
        self.get_gradient(c=c)
        dJ = self.gradient.dat.data[:]
        return self.functional, dJ

    def run_fwi(self, **kwargs):
        """
        Run the full waveform inversion.
        """
        parameters = {
            "vmin": 1.429,
            "vmax": 6.0,
            "scipy_options": {
                "disp": True,
                "eps": 1e-15,
                "ftol": 1e-7, "maxiter": kwargs.pop("maxiter", 20),
            }
        }
        parameters.update(kwargs)

        vmin = parameters["vmin"]
        vmax = parameters["vmax"]
        vp_0 = self.initial_velocity_model.vector()
        bounds = [(vmin, vmax) for _ in range(len(vp_0))]
        options = parameters["scipy_options"]

        # if self.running_fwi is False:
        #     warnings.warn("Dictionary FWI options set to not run FWI.")
        # if self.current_iteration < self.iteration_limit:
        #     self.get_gradient()
        #     self.update_guess_model()
        #     self.current_iteration += 1
        # else:
        #     warnings.warn("Iteration limit reached. FWI stopped.")
        #     self.running_fwi = False
        result = scipy_minimize(
            self.return_functional_and_gradient,
            vp_0,
            method="L-BFGS-B",
            jac=True,
            tol=1e-15,
            bounds=bounds,
            options=options,
        )
        vp_end = fire.Function(self.function_space)
        vp_end.dat.data[:] = result.x
<<<<<<< HEAD
        np.save("result", result.x)
        fire.File("vp_end.pvd").write(vp_end)
        np.save("end_result", vp_end.dat.data[:])
=======
        fire.VTKFile("vp_end.pvd").write(vp_end)
>>>>>>> 3efa6964

    def run_fwi_rol(self, **kwargs):
        """
        Run the full waveform inversion using ROL.
        """
        if ROL is None:
            raise ImportError("The ROL module is not available.")
        parameters = {
            "vmin": 1.429,
            "vmax": 6.0,
            "ROL_options": {
                "General": {"Secant": {"Type": "Limited-Memory BFGS", "Maximum Storage": 10}},
                "Step": {
                    "Type": "Augmented Lagrangian",
                    "Augmented Lagrangian": {
                        "Subproblem Step Type": "Line Search",
                        "Subproblem Iteration Limit": 5.0,
                    },
                    "Line Search": {"Descent Method": {"Type": "Quasi-Newton Step"}},
                },
                "Status Test": {
                    "Gradient Tolerance": 1e-16,
                    "Iteration Limit": kwargs.pop("maxiter", 20),
                    "Step Tolerance": 1.0e-16,
                },
            }
        }
        parameters.update(kwargs)
        vmin = parameters["vmin"]
        vmax = parameters["vmax"]

        warnings.warn("This functionality is deprecated, since the pyROL library is no longer supported.")
        params = ROL.ParameterList(parameters["ROL_options"], "Parameters")

        inner_product = L2Inner(self)

        obj = Objective(inner_product, self)

        u = fire.Function(self.function_space, name="velocity").assign(self.guess_velocity_model)
        opt = FireVector(u.vector(), inner_product)

        # Add control bounds to the problem (uses more RAM)
        xlo = fire.Function(self.function_space)
        xlo.interpolate(fire.Constant(vmin))
        x_lo = FireVector(xlo.vector(), inner_product)

        xup = fire.Function(self.function_space)
        xup.interpolate(fire.Constant(vmax))
        x_up = FireVector(xup.vector(), inner_product)

        bnd = ROL.Bounds(x_lo, x_up, 1.0)

        algo = ROL.Algorithm("Line Search", params)

        algo.run(opt, obj, bnd)

    def set_gradient_mask(self, boundaries=None):
        """
        Sets the gradient mask for zeroing gradient values outside defined boundaries.

        Args:
            boundaries (list, optional): List of boundary values for the mask. If not provided,
                the method expects the abc_active to be True and uses PML locations for boundary
                values.

        Raises:
            ValueError: If no abc boundary is present in the object and boundaries is None.
            ValueError: If mask options do not make sense.

        Warnings:
            UserWarning: If abc_active is True and boundaries is not None, the boundaries will
                override the PML boundaries for the mask.

        """
        self.has_gradient_mask = True

        if self.abc_active is False and boundaries is None:
            raise ValueError("If no abc boundary please define boundaries for the mask")
        elif self.abc_active and boundaries is None:
            mask_obj = Gradient_mask_for_pml(self)
        elif self.abc_active and boundaries is not None:
            warnings.warn("Boundaries overuling PML boundaries for mask")
            mask_obj = Mask(boundaries, self)
        elif self.abc_active is False and boundaries is not None:
            mask_obj = Mask(boundaries, self)
        else:
            raise ValueError("Mask options do not make sense")

        self.mask_obj = mask_obj

    def _apply_gradient_mask(self):
        """
        Applies a gradient mask to the gradient if it exists.

        If a gradient mask is available, this method applies the mask to the gradient
        using the `apply_mask` method of the `mask_obj`. If no gradient mask is available,
        this method does nothing.

        Parameters:
            None

        Returns:
            None
        """
        if self.has_gradient_mask:
            self.gradient = self.mask_obj.apply_mask(self.gradient)
        else:
            pass

    def load_real_shot_record(self, filename="shots/shot_record_"):
        load_shots(self, file_name=filename)
        self.real_shot_record = self.forward_solution_receivers
        self.forward_solution_receivers = None


class SyntheticRealAcousticWave(AcousticWave):
    """
    The SyntheticRealAcousticWave class is a subclass of the AcousticWave class.
    It is used to generate synthetic real acoustic wave data.

    Attributes:
    -----------
    dictionary: (dict)
        A dictionary containing parameters for the inversion.
    comm: MPI communicator

    Methods:
    --------
    __init__(self, dictionary=None, comm=None):
        Initializes a new instance of the SyntheticRealAcousticWave class.
    forward_solve():
        Solves the forward problem.
    """

    def __init__(self, dictionary=None, comm=None):
        super().__init__(dictionary=dictionary, comm=comm)

    def forward_solve(self):
        super().forward_solve()
        if self.parallelism_type == "spatial" and self.number_of_sources > 1:
            real_shot_record_list = []
            for snum in range(self.number_of_sources):
                switch_serial_shot(self, snum)
                real_shot_record_list.append(self.receivers_output)
            self.real_shot_record = real_shot_record_list
        else:
            self.real_shot_record = self.receivers_output<|MERGE_RESOLUTION|>--- conflicted
+++ resolved
@@ -174,16 +174,11 @@
         self.guess_forward_solution = None
         self.has_gradient_mask = False
         self.functional_history = []
-<<<<<<< HEAD
-        self.control_out = fire.File("results/control.pvd")
-        self.gradient_out = fire.File("results/gradient.pvd")
+        self.control_out = fire.VTKFile("results/control.pvd")
+        self.gradient_out = fire.VTKFile("results/gradient.pvd")
         self.real_shot_record_files = dictionary["inversion"].get("real_shot_record_files", None)
         if self.real_shot_record_files is not None:
             self.load_real_shot_record(filename=self.real_shot_record_files)
-=======
-        self.control_out = fire.VTKFile("results/control.pvd")
-        self.gradient_out = fire.VTKFile("results/gradient.pvd")
->>>>>>> 3efa6964
 
     def calculate_misfit(self, c=None):
         """
@@ -197,11 +192,7 @@
         if c is not None:
             self.initial_velocity_model.dat.data[:] = c
         self.forward_solve()
-<<<<<<< HEAD
-        output = fire.File("control_" + str(self.current_iteration)+".pvd", project_output=True)
-=======
-        output = fire.VTKFile("control_" + str(self.current_iteration)+".pvd")
->>>>>>> 3efa6964
+        output = fire.File("control_" + str(self.current_iteration)+".pvd")
         output.write(self.c)
         np.save(f"control{self.comm.ensemble_comm.rank}_{self.comm.comm.rank}", self.c.dat.data[:])
         if self.parallelism_type == "spatial" and self.number_of_sources > 1:
@@ -430,15 +421,9 @@
         self._apply_gradient_mask()
         if save:
             # self.gradient_out.write(dJ_total)
-<<<<<<< HEAD
             output = fire.File("gradient_" + str(self.current_iteration)+".pvd")
-            output.write(self.gradient)
-
-=======
-            output = fire.VTKFile("gradient_" + str(self.current_iteration)+".pvd")
             output.write(dJ_total)
             print("DEBUG")
->>>>>>> 3efa6964
         self.current_iteration += 1
         comm.comm.barrier()
 
@@ -488,13 +473,7 @@
         )
         vp_end = fire.Function(self.function_space)
         vp_end.dat.data[:] = result.x
-<<<<<<< HEAD
-        np.save("result", result.x)
         fire.File("vp_end.pvd").write(vp_end)
-        np.save("end_result", vp_end.dat.data[:])
-=======
-        fire.VTKFile("vp_end.pvd").write(vp_end)
->>>>>>> 3efa6964
 
     def run_fwi_rol(self, **kwargs):
         """
