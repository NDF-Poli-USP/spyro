--- conflicted
+++ resolved
@@ -86,64 +86,7 @@
 
     nt = int(tf / dt)  # number of timesteps
 
-<<<<<<< HEAD
     dJ = fire.Function(V, name="gradient")
-=======
-    # receiver_locations = model["acquisition"]["receiver_locations"]
-
-    dJ = Function(V, name="gradient")
-
-    if dim == 2:
-        z, x = SpatialCoordinate(mesh)
-    elif dim == 3:
-        z, x, y = SpatialCoordinate(mesh)
-
-    if PML:
-        Z = VectorFunctionSpace(V.ufl_domain(), V.ufl_element())
-        if dim == 2:
-            W = V * Z
-            u, pp = TrialFunctions(W)
-            v, qq = TestFunctions(W)
-
-            u_np1, pp_np1 = Function(W).split()
-            u_n, pp_n = Function(W).split()
-            u_nm1, pp_nm1 = Function(W).split()
-
-        elif dim == 3:
-            W = V * V * Z
-            u, psi, pp = TrialFunctions(W)
-            v, phi, qq = TestFunctions(W)
-
-            u_np1, psi_np1, pp_np1 = Function(W).split()
-            u_n, psi_n, pp_n = Function(W).split()
-            u_nm1, psi_nm1, pp_nm1 = Function(W).split()
-
-        if dim == 2:
-            (sigma_x, sigma_z) = damping.functions(
-                model, V, dim, x, x1, x2, a_pml, z, z1, z2, c_pml
-            )
-            (Gamma_1, Gamma_2) = damping.matrices_2D(sigma_z, sigma_x)
-        elif dim == 3:
-
-            sigma_x, sigma_y, sigma_z = damping.functions(
-                model,
-                V,
-                dim,
-                x,
-                x1,
-                x2,
-                a_pml,
-                z,
-                z1,
-                z2,
-                c_pml,
-                y,
-                y1,
-                y2,
-                b_pml,
-            )
-            Gamma_1, Gamma_2, Gamma_3 = damping.matrices_3D(sigma_x, sigma_y, sigma_z)
->>>>>>> c05268ec
 
     # typical CG in N-d
     u = fire.TrialFunction(V)
@@ -162,60 +105,8 @@
     m1 = ((u - 2.0 * u_n + u_nm1) / Constant(dt**2)) * v * dx(scheme=qr_x)
     a = c * c * dot(grad(u_n), grad(v)) * dx(scheme=qr_x)  # explicit
 
-<<<<<<< HEAD
     lhs1 = m1
     rhs1 = -a
-=======
-    nf = 0
-    if model["BCs"]["outer_bc"] == "non-reflective":
-        nf = c * ((u_n - u_nm1) / dt) * v * ds(scheme=qr_s)
-
-    FF = m1 + a + nf
-
-    if PML:
-        X = Function(W)
-        B = Function(W)
-
-        if dim == 2:
-            pml1 = (sigma_x + sigma_z) * ((u - u_n) / dt) * v * dx(scheme=qr_x)
-            pml2 = sigma_x * sigma_z * u_n * v * dx(scheme=qr_x)
-            pml3 = c * c * inner(grad(v), dot(Gamma_2, pp_n)) * dx(scheme=qr_x)
-
-            FF += pml1 + pml2 + pml3
-            # -------------------------------------------------------
-            mm1 = (dot((pp - pp_n), qq) / Constant(dt)) * dx(scheme=qr_x)
-            mm2 = inner(dot(Gamma_1, pp_n), qq) * dx(scheme=qr_x)
-            dd = inner(qq, grad(u_n)) * dx(scheme=qr_x)
-
-            FF += mm1 + mm2 + dd
-        elif dim == 3:
-            pml1 = (sigma_x + sigma_y + sigma_z) * ((u - u_n) / dt) * v * dx(scheme=qr_x)
-            uuu1 = (-v * psi_n) * dx(scheme=qr_x)
-            pml2 = (
-                (sigma_x * sigma_y + sigma_x * sigma_z + sigma_y * sigma_z)
-                * u_n
-                * v
-                * dx(scheme=qr_x)
-            )
-            dd1 = c * c * inner(grad(v), dot(Gamma_2, pp_n)) * dx(scheme=qr_x)
-
-            FF += pml1 + pml2 + dd1 + uuu1
-            # -------------------------------------------------------
-            mm1 = (dot((pp - pp_n), qq) / dt) * dx(scheme=qr_x)
-            mm2 = inner(dot(Gamma_1, pp_n), qq) * dx(scheme=qr_x)
-            pml4 = inner(qq, grad(u_n)) * dx(scheme=qr_x)
-
-            FF += mm1 + mm2 + pml4
-            # -------------------------------------------------------
-            pml3 = (sigma_x * sigma_y * sigma_z) * phi * u_n * dx(scheme=qr_x)
-            mmm1 = (dot((psi - psi_n), phi) / dt) * dx(scheme=qr_x)
-            mmm2 = -c * c * inner(grad(phi), dot(Gamma_3, pp_n)) * dx(scheme=qr_x)
-
-            FF += mmm1 + mmm2 + pml3
-    else:
-        X = Function(V)
-        B = Function(V)
->>>>>>> c05268ec
 
     X = fire.Function(V)
     B = fire.Function(V)
@@ -224,15 +115,9 @@
     solver = fire.LinearSolver(A, solver_parameters=params)
 
     # Define gradient problem
-<<<<<<< HEAD
     m_u = fire.TrialFunction(V)
     m_v = fire.TestFunction(V)
     mgrad = m_u * m_v * dx(rule=qr_x)
-=======
-    m_u = TrialFunction(V)
-    m_v = TestFunction(V)
-    mgrad = m_u * m_v * dx(scheme=qr_x)
->>>>>>> c05268ec
 
     uuadj = fire.Function(V)  # auxiliarly function for the gradient compt.
     uufor = fire.Function(V)  # auxiliarly function for the gradient compt.
@@ -242,15 +127,9 @@
     lhsG = mgrad
     rhsG = ffG
 
-<<<<<<< HEAD
     gradi = fire.Function(V)
     grad_prob = fire.LinearVariationalProblem(lhsG, rhsG, gradi)
     
-=======
-    gradi = Function(V)
-    grad_prob = LinearVariationalProblem(lhsG, rhsG, gradi)
-
->>>>>>> c05268ec
     if method == "KMV":
         grad_solver = fire.LinearVariationalSolver(
             grad_prob,
@@ -287,24 +166,8 @@
 
         # AX=B --> solve for X = B/Aˆ-1
         solver.solve(X, B)
-<<<<<<< HEAD
 
         u_np1.assign(X)
-=======
-        if PML:
-            if dim == 2:
-                u_np1, pp_np1 = X.split()
-            elif dim == 3:
-                u_np1, psi_np1, pp_np1 = X.split()
-
-                psi_nm1.assign(psi_n)
-                psi_n.assign(psi_np1)
-
-            pp_nm1.assign(pp_n)
-            pp_n.assign(pp_np1)
-        else:
-            u_np1.assign(X)
->>>>>>> c05268ec
 
         # only compute for snaps that were saved
         if step % fspool == 0:
