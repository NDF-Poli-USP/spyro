--- conflicted
+++ resolved
@@ -115,30 +115,12 @@
         pass
 
     def set_mesh(
-<<<<<<< HEAD
             self,
             user_mesh=None,
             mesh_parameters={},
         ):
             """
             Set the mesh for the solver.
-
-            Args:
-                user_mesh (optional): User-defined mesh. Defaults to None.
-                mesh_parameters (optional): Parameters for generating a mesh. Defaults to None.
-            """
-            super().set_mesh(
-                user_mesh=user_mesh,
-                mesh_parameters=mesh_parameters,
-            )
-=======
-        self,
-        user_mesh=None,
-        mesh_parameters=None,
-    ):
-        """
-        Set the mesh for the solver.
->>>>>>> 6f0b0ddd
 
         Args:
             user_mesh (optional): User-defined mesh. Defaults to None.
