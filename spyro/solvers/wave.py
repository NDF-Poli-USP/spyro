import os
from abc import abstractmethod
import warnings
import firedrake as fire
from firedrake import sin, cos, pi  # noqa: F401
from SeismicMesh import write_velocity_model

from ..io import Model_parameters, interpolate
from .. import utils
from ..receivers.Receivers import Receivers
from ..sources.Sources import Sources
from ..domains.space import FE_method
from .solver_parameters import get_default_parameters_for_method

fire.set_log_level(fire.ERROR)


class Wave(Model_parameters):
    """
    Base class for wave equation solvers.

    Attributes:
    -----------
    comm: MPI communicator

    initial_velocity_model: firedrake function
        Initial velocity model
    function_space: firedrake function space
        Function space for the wave equation
    current_time: float
        Current time of the simulation
    solver_parameters: Python object
        Contains solver parameters
    real_shot_record: firedrake function
        Real shot record
    wavelet: list of floats
        Values at timesteps of wavelet used in the simulation
    mesh: firedrake mesh
        Mesh used in the simulation (2D or 3D)
    mesh_z: symbolic coordinate z of the mesh object
    mesh_x: symbolic coordinate x of the mesh object
    mesh_y: symbolic coordinate y of the mesh object
    sources: Sources object
        Contains information about sources
    receivers: Receivers object
        Contains information about receivers

    Methods:
    --------
    set_mesh: sets or calculates new mesh
    set_solver_parameters: sets new or default solver parameters
    get_spatial_coordinates: returns spatial coordinates of mesh
    set_initial_velocity_model: sets initial velocity model
    get_and_set_maximum_dt: calculates and/or sets maximum dt
    get_mass_matrix_diagonal: returns diagonal of mass matrix
    set_last_solve_as_real_shot_record: sets last solve as real shot record
    """

    def __init__(self, dictionary=None, comm=None):
        """Wave object solver. Contains both the forward solver
        and gradient calculator methods.

        Parameters:
        -----------
        comm: MPI communicator

        model_parameters: Python object
            Contains model parameters
        """
        super().__init__(dictionary=dictionary, comm=comm)
        self.initial_velocity_model = None

        self.function_space = None
        self.forward_solution_receivers = None
        self.current_time = 0.0
        self.set_solver_parameters()
        self.real_shot_record = None

        self.wavelet = self.get_wavelet()
        self.mesh = self.get_mesh()
        self.c = None
        if self.mesh is not None:
            self._build_function_space()
            self._map_sources_and_receivers()
        elif self.mesh_type == "firedrake_mesh":
            warnings.warn(
                "No mesh file, Firedrake mesh will be automatically generated."
            )
        else:
            warnings.warn("No mesh found. Please define a mesh.")

    @abstractmethod
    def forward_solve(self):
        """Solves the forward problem."""
        pass

    @abstractmethod
    def matrix_building(self):
        """Builds the matrix for the forward problem."""
        pass

    def set_mesh(
        self,
        user_mesh=None,
        mesh_parameters={},
    ):
        super().set_mesh(
            user_mesh=user_mesh,
            mesh_parameters=mesh_parameters,
        )

        self.mesh = self.get_mesh()
        self._build_function_space()
        self._map_sources_and_receivers()

    def set_solver_parameters(self, parameters=None):
        if parameters is not None:
            self.solver_parameters = parameters
        elif parameters is None:
            self.solver_parameters = get_default_parameters_for_method(
                self.method
            )

    def get_spatial_coordinates(self):
        if self.dimension == 2:
            return self.mesh_z, self.mesh_x
        elif self.dimension == 3:
            return self.mesh_z, self.mesh_x, self.mesh_y

    def set_initial_velocity_model(
        self,
        constant=None,
        conditional=None,
        velocity_model_function=None,
        expression=None,
        new_file=None,
        output=False,
    ):
        """Method to define new user velocity model or file. It is optional.

        Parameters:
        -----------
        conditional:  (optional)

        velocity_model_function:  (optional)

        expression:  str (optional)
            If you use an expression, you can use the following variables:
            x, y, z, pi

        new_file:  (optional)
        """
        # If no mesh is set, we have to do it beforehand
        if self.mesh is None:
            self.set_mesh()
        # Resseting old velocity model
        self.initial_velocity_model = None
        self.initial_velocity_model_file = None

        if self.debug_output:
            output = True

        if conditional is not None:
            V = fire.FunctionSpace(self.mesh, "DG", 0)
            vp = fire.Function(V, name="velocity")
            vp.interpolate(conditional)
            self.initial_velocity_model = vp
        elif expression is not None:
            z = self.mesh_z  # noqa: F841
            x = self.mesh_x  # noqa: F841
            if self.dimension == 3:
                y = self.mesh_y  # noqa: F841
            expression = eval(expression)
            V = self.function_space
            vp = fire.Function(V, name="velocity")
            vp.interpolate(expression)
            self.initial_velocity_model = vp
        elif velocity_model_function is not None:
            self.initial_velocity_model = velocity_model_function
        elif new_file is not None:
            self.initial_velocity_model_file = new_file
        elif constant is not None:
            V = self.function_space
            vp = fire.Function(V, name="velocity")
            vp.interpolate(fire.Constant(constant))
            self.initial_velocity_model = vp
        else:
            raise ValueError(
                "Please specify either a conditional, expression, firedrake \
                    function or new file name (segy or hdf5)."
            )
        if output:
            fire.File("initial_velocity_model.pvd").write(
                self.initial_velocity_model, name="velocity"
            )

    def _map_sources_and_receivers(self):
        if self.source_type == "ricker":
            self.sources = Sources(self)
        else:
            self.sources = None
        self.receivers = Receivers(self)

    def _get_initial_velocity_model(self):
        if self.initial_velocity_model is not None:
            return None

        if self.initial_velocity_model_file is None:
            raise ValueError("No velocity model or velocity file to load.")

        if self.initial_velocity_model_file.endswith(".segy"):
            vp_filename, vp_filetype = os.path.splitext(
                self.initial_velocity_model_file
            )
            warnings.warn("Converting segy file to hdf5")
            write_velocity_model(
                self.initial_velocity_model_file, ofname=vp_filename
            )
            self.initial_velocity_model_file = vp_filename + ".hdf5"

        if self.initial_velocity_model_file.endswith(".hdf5"):
            self.initial_velocity_model = interpolate(
                self,
                self.initial_velocity_model_file,
                self.function_space.sub(0),
            )

        if self.debug_output:
            fire.File("initial_velocity_model.pvd").write(
                self.initial_velocity_model, name="velocity"
            )

    def _build_function_space(self):
        self.function_space = FE_method(self.mesh, self.method, self.degree)
        if self.dimension == 2:
            z, x = fire.SpatialCoordinate(self.mesh)
            self.mesh_z = z
            self.mesh_x = x
        elif self.dimension == 3:
            z, x, y = fire.SpatialCoordinate(self.mesh)
            self.mesh_z = z
            self.mesh_x = x
            self.mesh_y = y

    def get_and_set_maximum_dt(self, fraction=0.7, estimate_max_eigenvalue=False):
        # if self.method == "mass_lumped_triangle":
        #     estimate_max_eigenvalue = True
        # elif self.method == "spectral_quadrilateral":
        #     estimate_max_eigenvalue = True
        # else:
<<<<<<< HEAD
        estimate_max_eigenvalue = True
=======
>>>>>>> e68e67e1

        if self.c is None:
            c = self.initial_velocity_model
        else:
            c = self.c

        dt = utils.estimate_timestep.estimate_timestep(
            self.mesh,
            self.function_space,
            c,
            estimate_max_eigenvalue=estimate_max_eigenvalue,
        )
        dt *= fraction
        nt = int(self.final_time / dt) + 1
        dt = self.final_time / (nt - 1)

        self.dt = dt

        self.wavelet = self.get_wavelet()
        return dt

    def get_mass_matrix_diagonal(self):
        """Builds a section of the mass matrix for debugging purposes."""
        A = self.solver.A
        petsc_matrix = A.petscmat
        diagonal = petsc_matrix.getDiagonal()
        return diagonal.array

    def set_last_solve_as_real_shot_record(self):
        if self.current_time == 0.0:
            raise ValueError("No previous solve to set as real shot record.")
        self.real_shot_record = self.forward_solution_receivers<|MERGE_RESOLUTION|>--- conflicted
+++ resolved
@@ -248,10 +248,6 @@
         # elif self.method == "spectral_quadrilateral":
         #     estimate_max_eigenvalue = True
         # else:
-<<<<<<< HEAD
-        estimate_max_eigenvalue = True
-=======
->>>>>>> e68e67e1
 
         if self.c is None:
             c = self.initial_velocity_model
