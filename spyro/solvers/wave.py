--- conflicted
+++ resolved
@@ -142,127 +142,6 @@
     def _build_function_space(self):
         self.function_space = FE_method(self.mesh,self.method,self.degree)
 
-<<<<<<< HEAD
-    def matrix_building(self):
-        """ Builds solver operators. Doesn't create mass matrices if matrix_free option is on,
-        which it is by default.
-        """
-        V = self.function_space
-        quad_rule, k_rule, s_rule = quadrature_rules(V)
-
-        # typical CG FEM in 2d/3d
-        u = fire.TrialFunction(V)
-        v = fire.TestFunction(V)
-
-        u_nm1 = fire.Function(V)
-        u_n = fire.Function(V)
-        self.u_nm1 = u_nm1
-        self.u_n = u_n
-
-        self.current_time = 0.0
-        dt = self.dt
-
-        # -------------------------------------------------------
-        m1 = ((u - 2.0 * u_n + u_nm1) / Constant(dt ** 2)) * v * dx(rule = quad_rule)
-        a = self.c * self.c * dot(grad(u_n), grad(v)) * dx(rule = quad_rule)  # explicit
-
-        B = fire.Function(V)
-
-        form = m1 + a
-        lhs = fire.lhs(form)
-        rhs = fire.rhs(form)
-
-        A = fire.assemble(lhs, mat_type="matfree")
-        self.solver = fire.LinearSolver(A, solver_parameters=self.solver_parameters)
-
-        #lterar para como o thiago fez
-        self.rhs = rhs
-        self.B = B
-    
-    @ensemble_propagator
-    def wave_propagator(self, dt = None, final_time = None, source_num = 0):
-        """ Propagates the wave forward in time.
-        Currently uses central differences.
-
-        Parameters:
-        -----------
-        dt: Python 'float' (optional)
-            Time step to be used explicitly. If not mentioned uses the default,
-            that was estabilished in the model_parameters.
-        final_time: Python 'float' (optional)
-            Time which simulation ends. If not mentioned uses the default,
-            that was estabilished in the model_parameters.
-        """
-        excitations = self.sources
-        excitations.current_source = source_num
-        receivers = self.receivers
-        comm = self.comm
-        temp_filename = self.forward_output_file
-        filename, file_extension = temp_filename.split(".")
-        output_filename = filename+str(source_num)+"."+file_extension
-        print(output_filename, flush = True)
-
-        output = fire.File(output_filename)
-
-        X = fire.Function(self.function_space)
-        if final_time == None:
-            final_time = self.final_time
-        if dt == None:
-            dt = self.dt
-        t = self.current_time
-        nt = int( (final_time-t) / dt)  # number of timesteps
-
-        u_nm1 = self.u_nm1
-        u_n = self.u_n
-        u_np1 = fire.Function(self.function_space)
-
-        rhs_forcing = fire.Function(self.function_space)
-        usol = [fire.Function(self.function_space, name="pressure") for t in range(nt) if t % self.gradient_sampling_frequency == 0]
-        usol_recv = []
-        save_step = 0
-        B = self.B
-        rhs = self.rhs
-
-        #assembly_callable = create_assembly_callable(rhs, tensor=B)
-
-        for step in range(nt):
-            rhs_forcing.assign(0.0)
-            B = fire.assemble(rhs, tensor=B)
-            f = excitations.apply_source(rhs_forcing, self.wavelet[step])
-            B0 = B.sub(0)
-            B0 += f
-            self.solver.solve(X, B)
-
-            u_np1.assign(X)
-
-            usol_recv.append(self.receivers.interpolate(u_np1.dat.data_ro_with_halos[:]))
-
-            if step % self.gradient_sampling_frequency == 0:
-                usol[save_step].assign(u_np1)
-                save_step += 1
-
-            if step % self.output_frequency == 0:
-                assert (
-                    fire.norm(u_n) < 1
-                ), "Numerical instability. Try reducing dt or building the mesh differently"
-                if self.forward_output:
-                    output.write(u_n, time=t, name="Pressure") #Salvar só o dat.data do u_n
-                if t > 0:
-                    helpers.display_progress(self.comm, t)
-
-            u_nm1.assign(u_n)
-            u_n.assign(u_np1)
-
-            t = step * float(dt)
-
-        self.current_time = t
-        usol_recv = helpers.fill(usol_recv, receivers.is_local, nt, receivers.num_receivers)
-        usol_recv = utils.utils.communicate(usol_recv, comm)
-
-        return usol, usol_recv
-
-=======
->>>>>>> e86c7c7d
     def get_and_set_maximum_dt(self, fraction = 1.0):
         if self.method == 'KMV' or (self.method == 'CG' and self.mesh.ufl_cell() == fire.quadrilateral):
             estimate_max_eigenvalue = True
