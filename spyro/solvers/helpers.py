--- conflicted
+++ resolved
@@ -108,15 +108,6 @@
     if comm.ensemble_comm.rank == 0 and comm.comm.rank == 0:
         print(f"Simulation time is: {t:{10}.{4}} seconds", flush=True)
 
-<<<<<<< HEAD
-=======
-
-def parallel_print(string, comm):
-    """Prints in parallel"""
-    if comm.ensemble_comm.rank == 0 and comm.comm.rank == 0:
-        print(string, flush=True)
-
->>>>>>> c05268ec
 
 def receivers_local(mesh, dimension, receiver_locations):
     """Locates receivers in cells
