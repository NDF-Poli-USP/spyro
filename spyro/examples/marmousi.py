from spyro import create_transect
from spyro.examples.example_model import Example_model
<<<<<<< HEAD
from spyro import AcousticWave
import firedrake as fire
=======
>>>>>>> 5755dbb8

from spyro.solvers.CG_acoustic import AcousticWave

marmousi_optimization_parameters = {
    "General": {
        "Secant": {"Type": "Limited-Memory BFGS", "Maximum Storage": 10}
    },
    "Step": {
        "Type": "Augmented Lagrangian",
        "Augmented Lagrangian": {
            "Subproblem Step Type": "Line Search",
            "Subproblem Iteration Limit": 5.0,
        },
        "Line Search": {"Descent Method": {"Type": "Quasi-Newton Step"}},
    },
    "Status Test": {
        "Gradient Tolerance": 1e-16,
        "Iteration Limit": None,
        "Step Tolerance": 1.0e-16,
    },
}

marmousi_dictionary = {}
marmousi_dictionary["options"] = {
    # simplexes such as triangles or tetrahedra (T) or quadrilaterals (Q)
    "cell_type": "T",
    "variant": "lumped",  # lumped, equispaced or DG, default is lumped
    # (MLT/spectral_quadrilateral/DG_triangle/DG_quadrilateral)
    # You can either specify a cell_type+variant or a method
    "method": "MLT",
    "degree": 4,  # p order
    "dimension": 2,  # dimension
    "automatic_adjoint": False,
}

# Number of cores for the shot. For simplicity, we keep things serial.
# spyro however supports both spatial parallelism and "shot" parallelism.
marmousi_dictionary["parallelism"] = {
    # options: automatic (same number of cores for evey processor) or spatial
    "type": "automatic",
}

# Define the domain size without the PML. Here we'll assume a 0.75 x 1.50 km
# domain and reserve the remaining 250 m for the Perfectly Matched Layer (PML)
# to absorb
# outgoing waves on three sides (eg., -z, +-x sides) of the domain.
marmousi_dictionary["mesh"] = {
<<<<<<< HEAD
    "Lz": 3.5,  # depth in km - always positive   # Como ver isso sem ler a malha?
    "Lx": 17.0,  # width in km - always positive
    "Ly": 0.0,  # thickness in km - always positive
    "mesh_file": None,
}
marmousi_dictionary["synthetic_data"] = {    #For use only if you are using a synthetic test model or a forward only simulation -adicionar discrição para modelo direto
=======
    "Lz": 1.0,  # depth in km - always positive
    "Lx": 1.0,  # width in km - always positive
    "Ly": 0.0,  # thickness in km - always positive
    "mesh_file": None,
}
marmousi_dictionary[
    "synthetic_data"
    # For use only if you are using a synthetic test model or
    # a forward only simulation
] = {
    "real_mesh_file": None,
>>>>>>> 5755dbb8
    "real_velocity_file": None,
}
marmousi_dictionary["inversion"] = {
    "perform_fwi": False,  # switch to true to make a FWI
    "initial_guess_model_file": None,
    "shot_record_file": None,
    "optimization_parameters": marmousi_optimization_parameters,
}

# Specify a 250-m PML on the three sides of the domain to damp outgoing waves.
marmousi_dictionary["absorving_boundary_conditions"] = {
    "status": False,  # True or false
    #  None or non-reflective (outer boundary condition)
    "outer_bc": "non-reflective",
    "damping_type": "polynomial",  # polynomial, hyperbolic, shifted_hyperbolic
    "exponent": 2,  # damping layer has a exponent variation
    "cmax": 4.7,  # maximum acoustic wave velocity in PML - km/s
    "R": 1e-6,  # theoretical reflection coefficient
    # thickness of the PML in the z-direction (km) - always positive
    "lz": 0.25,
    # thickness of the PML in the x-direction (km) - always positive
    "lx": 0.25,
    # thickness of the PML in the y-direction (km) - always positive
    "ly": 0.0,
}

# Create a source injection operator. Here we use a single source with a
# Ricker wavelet that has a peak frequency of 8 Hz injected at the center
# of the mesh.
# We also specify to record the solution at 101 microphones near the top
# of the domain.
# This transect of receivers is created with the helper function
# `create_transect`.
marmousi_dictionary["acquisition"] = {
    "source_type": "ricker",
    "source_locations": [(-0.1, 0.5)],
    "frequency": 5.0,
    "delay": 1.0,
    "receiver_locations": create_transect((-0.10, 0.1), (-0.10, 0.9), 20),
}

# Simulate for 2.0 seconds.
marmousi_dictionary["time_axis"] = {
    "initial_time": 0.0,  # Initial time for event
    "final_time": 2.00,  # Final time for event
    "dt": 0.001,  # timestep size
    "amplitude": 1,  # the Ricker has an amplitude of 1.
    "output_frequency": 100,  # how frequently to output solution to pvds
    # how frequently to save solution to RAM
    "gradient_sampling_frequency": 100,
}


<<<<<<< HEAD
class Marmousi_parameters(Example_model):
    def __init__(self, dictionary=None, example_dictionary= marmousi_dictionary, comm = None):
        super().__init__(dictionary=dictionary,default_dictionary=example_dictionary,comm=comm)

class Marmousi_acoustic(AcousticWave):
    def __init__(self, model_dictionary = None, comm = None):     
        model_parameters = Marmousi_parameters(dictionary=model_dictionary, comm = comm)
        super().__init__(model_parameters = model_parameters, comm = comm)
    

        
=======
class Marmousi(Example_model):
    def __init__(
        self,
        dictionary=None,
        example_dictionary=marmousi_dictionary,
        comm=None,
    ):
        super().__init__(
            dictionary=dictionary,
            default_dictionary=example_dictionary,
            comm=comm,
        )
>>>>>>> 5755dbb8
<|MERGE_RESOLUTION|>--- conflicted
+++ resolved
@@ -1,12 +1,5 @@
 from spyro import create_transect
 from spyro.examples.example_model import Example_model
-<<<<<<< HEAD
-from spyro import AcousticWave
-import firedrake as fire
-=======
->>>>>>> 5755dbb8
-
-from spyro.solvers.CG_acoustic import AcousticWave
 
 marmousi_optimization_parameters = {
     "General": {
@@ -52,16 +45,8 @@
 # to absorb
 # outgoing waves on three sides (eg., -z, +-x sides) of the domain.
 marmousi_dictionary["mesh"] = {
-<<<<<<< HEAD
     "Lz": 3.5,  # depth in km - always positive   # Como ver isso sem ler a malha?
     "Lx": 17.0,  # width in km - always positive
-    "Ly": 0.0,  # thickness in km - always positive
-    "mesh_file": None,
-}
-marmousi_dictionary["synthetic_data"] = {    #For use only if you are using a synthetic test model or a forward only simulation -adicionar discrição para modelo direto
-=======
-    "Lz": 1.0,  # depth in km - always positive
-    "Lx": 1.0,  # width in km - always positive
     "Ly": 0.0,  # thickness in km - always positive
     "mesh_file": None,
 }
@@ -71,7 +56,6 @@
     # a forward only simulation
 ] = {
     "real_mesh_file": None,
->>>>>>> 5755dbb8
     "real_velocity_file": None,
 }
 marmousi_dictionary["inversion"] = {
@@ -125,19 +109,6 @@
 }
 
 
-<<<<<<< HEAD
-class Marmousi_parameters(Example_model):
-    def __init__(self, dictionary=None, example_dictionary= marmousi_dictionary, comm = None):
-        super().__init__(dictionary=dictionary,default_dictionary=example_dictionary,comm=comm)
-
-class Marmousi_acoustic(AcousticWave):
-    def __init__(self, model_dictionary = None, comm = None):     
-        model_parameters = Marmousi_parameters(dictionary=model_dictionary, comm = comm)
-        super().__init__(model_parameters = model_parameters, comm = comm)
-    
-
-        
-=======
 class Marmousi(Example_model):
     def __init__(
         self,
@@ -149,5 +120,4 @@
             dictionary=dictionary,
             default_dictionary=example_dictionary,
             comm=comm,
-        )
->>>>>>> 5755dbb8
+        )