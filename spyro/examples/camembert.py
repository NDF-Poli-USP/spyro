--- conflicted
+++ resolved
@@ -138,14 +138,6 @@
         )
         self._camembert_velocity_model()
 
-<<<<<<< HEAD
-    def _camembert_mesh(self):
-        dictionary = self.input_dictionary["mesh"]
-        h = dictionary["h"]
-        super().set_mesh(dx=h)
-
-=======
->>>>>>> 742111c5
     def _camembert_velocity_model(self):
         z = self.mesh_z
         x = self.mesh_x
