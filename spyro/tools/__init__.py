--- conflicted
+++ resolved
@@ -1,32 +1,3 @@
-<<<<<<< HEAD
-from .grid_point_calculator import wave_solver, generate_mesh, error_calc
-from .grid_point_calculator import minimum_grid_point_calculator
-from .input_models import create_model_for_grid_point_calculation
-from .grid_point_calculator import time_interpolation
-from .grid_point_calculator import grid_point_to_mesh_point_converter_for_seismicmesh
-from .grid_point_calculator import error_calc_line
-from .gradient_test_ad import gradient_test_acoustic as gradient_test_acoustic_ad
-from .generate_mesh_from_wave_model import generate_mesh2D
-from .saving_segy import saving_segy_from_function
-from .get_pvd_from_segy import interpolate_to_pvd
-from .get_pvd_from_segy import project_to_pvd
-
-__all__ = [
-    "wave_solver",
-    "generate_mesh",
-    'error_calc',
-    'create_model_for_grid_point_calculation',
-    'minimum_grid_point_calculator',
-    'time_interpolation',
-    'grid_point_to_mesh_point_converter_for_seismicmesh',
-    'error_calc_line',
-    'gradient_test_acoustic_ad',
-    'generate_mesh2D',
-    'saving_segy_from_function',
-    'interpolate_to_pvd',
-    "project_to_pvd",
-]
-=======
 # from .grid_point_calculator import wave_solver, generate_mesh, error_calc
 # from .grid_point_calculator import minimum_grid_point_calculator
 # from .input_models import create_model_for_grid_point_calculation
@@ -49,5 +20,4 @@
 #     "grid_point_to_mesh_point_converter_for_seismicmesh",
 #     "error_calc_line",
 #     "gradient_test_acoustic_ad",
-# ]
->>>>>>> 5755dbb8
+# ]