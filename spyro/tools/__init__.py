--- conflicted
+++ resolved
@@ -11,7 +11,6 @@
 __all__ = [
     "wave_solver",
     "generate_mesh",
-<<<<<<< HEAD
     'error_calc',
     'create_model_for_grid_point_calculation',
     'minimum_grid_point_calculator',
@@ -21,13 +20,4 @@
     'gradient_test_acoustic',
     'gradient_test_elastic',
     'gradient_test_acoustic_ad'
-=======
-    "error_calc",
-    "create_model_for_grid_point_calculation",
-    "minimum_grid_point_calculator",
-    "time_interpolation",
-    "grid_point_to_mesh_point_converter_for_seismicmesh",
-    "error_calc_line",
-    "gradient_test_acoustic_ad",
->>>>>>> 282f5e65
 ]