--- conflicted
+++ resolved
@@ -5,26 +5,14 @@
 from .grid_point_calculator import grid_point_to_mesh_point_converter_for_seismicmesh
 from .grid_point_calculator import error_calc_line
 from .gradient_test_ad import gradient_test_acoustic as gradient_test_acoustic_ad
-<<<<<<< HEAD
-=======
 from .generate_mesh_from_wave_model import generate_mesh2D
 from .saving_segy import saving_segy_from_function
 from .get_pvd_from_segy import interpolate_to_pvd
 from .get_pvd_from_segy import project_to_pvd
->>>>>>> dbaadf13
 
 __all__ = [
     "wave_solver",
     "generate_mesh",
-<<<<<<< HEAD
-    "error_calc",
-    "create_model_for_grid_point_calculation",
-    "minimum_grid_point_calculator",
-    "time_interpolation",
-    "grid_point_to_mesh_point_converter_for_seismicmesh",
-    "error_calc_line",
-    "gradient_test_acoustic_ad",
-=======
     'error_calc',
     'create_model_for_grid_point_calculation',
     'minimum_grid_point_calculator',
@@ -36,5 +24,4 @@
     'saving_segy_from_function',
     'interpolate_to_pvd',
     "project_to_pvd",
->>>>>>> dbaadf13
 ]