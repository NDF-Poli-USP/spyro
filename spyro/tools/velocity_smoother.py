import os
from scipy.ndimage import gaussian_filter
import segyio
import numpy as np
import matplotlib.pyplot as plt
<<<<<<< HEAD
from SeismicMesh import write_velocity_model
=======
try:
    from SeismicMesh import write_velocity_model
    HAS_SEISMICMESH = True
except ImportError:
    HAS_SEISMICMESH = False
>>>>>>> 577ec94b


def smooth_velocity_field_file(input_filename, output_filename, sigma, show=False, write_hdf5=True, i_limit=None, vp_limit=None, tol=1e-5):
    """Smooths a velocity field using a Gaussian filter.

    Parameters
    ----------
    input_filename : string
        The name of the input file.
    output_filename : string
        The name of the output file.
    sigma : float
        The standard deviation of the Gaussian filter.
    show : boolean, optional
        Should the plot image appear on screen

    Returns
    -------
    None

    """
    f, filetype = os.path.splitext(input_filename)

    if filetype == ".segy":
        with segyio.open(input_filename, ignore_geometry=True) as f:
            nz, nx = len(f.samples), len(f.trace)
            vp = np.zeros(shape=(nz, nx))
            for index, trace in enumerate(f.trace):
                vp[:, index] = trace
    else:
        raise ValueError("Not yet implemented!")

    vp_min = np.min(vp)
    vp_max = np.max(vp)
    print(f"Velocity model has minimum vp of {vp_min}, and max of {vp_max}")

    vp_smooth = gaussian_filter(vp, sigma)
    ni, nj = np.shape(vp)
    if i_limit is None:
        i_limit = 0
    if vp_limit is None:
        vp_limit = vp_min

    for i in range(ni):
        for j in range(nj):
            if i < i_limit:
                vp_smooth[i, j] = vp[i, j]
            if vp[i, j] <= vp_limit + tol:
                vp_smooth[i, j] = vp_min

    spec = segyio.spec()
    spec.sorting = 2  # not sure what this means
    spec.format = 1  # not sure what this means
    spec.samples = range(vp_smooth.shape[0])
    spec.ilines = range(vp_smooth.shape[1])
    spec.xlines = range(vp_smooth.shape[0])

    assert np.sum(np.isnan(vp_smooth[:])) == 0

    with segyio.create(output_filename, spec) as f:
        for tr, il in enumerate(spec.ilines):
            f.trace[tr] = vp_smooth[:, tr]

    if show is True:
        with segyio.open(output_filename, ignore_geometry=True) as f:
            nz, nx = len(f.samples), len(f.trace)
            show_vp = np.zeros(shape=(nz, nx))
            for index, trace in enumerate(f.trace):
                show_vp[:, index] = trace

        fig, ax = plt.subplots()
        plt.pcolormesh(show_vp, shading="auto")
        plt.title("Guess model")
        plt.colorbar(label="P-wave velocity (km/s)")
        plt.xlabel("x-direction (m)")
        plt.ylabel("z-direction (m)")
        ax.axis("equal")
        plt.savefig(output_filename+".png")
        plt.show()

    if write_hdf5:
<<<<<<< HEAD
        write_velocity_model(output_filename, ofname=output_filename[:-5])
=======
        if HAS_SEISMICMESH:
            write_velocity_model(output_filename, ofname=output_filename[:-5])
        else:
            print("Warning: SeismicMesh not available, skipping HDF5 writing.")
>>>>>>> 577ec94b

    return None<|MERGE_RESOLUTION|>--- conflicted
+++ resolved
@@ -3,15 +3,11 @@
 import segyio
 import numpy as np
 import matplotlib.pyplot as plt
-<<<<<<< HEAD
-from SeismicMesh import write_velocity_model
-=======
 try:
     from SeismicMesh import write_velocity_model
     HAS_SEISMICMESH = True
 except ImportError:
     HAS_SEISMICMESH = False
->>>>>>> 577ec94b
 
 
 def smooth_velocity_field_file(input_filename, output_filename, sigma, show=False, write_hdf5=True, i_limit=None, vp_limit=None, tol=1e-5):
@@ -93,13 +89,9 @@
         plt.show()
 
     if write_hdf5:
-<<<<<<< HEAD
-        write_velocity_model(output_filename, ofname=output_filename[:-5])
-=======
         if HAS_SEISMICMESH:
             write_velocity_model(output_filename, ofname=output_filename[:-5])
         else:
             print("Warning: SeismicMesh not available, skipping HDF5 writing.")
->>>>>>> 577ec94b
 
     return None