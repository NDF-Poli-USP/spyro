import copy
from firedrake import *
import numpy as np
from mpi4py import MPI
from scipy.signal import butter, filtfilt


def butter_lowpass_filter(shot, cutoff, fs, order=2):
    """Low-pass filter the shot record with sampling-rate fs Hz
    and cutoff freq. Hz
    """
    nyq = 0.5 * fs  # Nyquist Frequency
    normal_cutoff = cutoff / nyq
    # Get the filter coefficients
    b, a = butter(order, normal_cutoff, btype="low", analog=False)
    nr, nc = np.shape(shot)
    filtered_shot = np.zeros((nr, nc))
    for rec, ts in enumerate(shot.T):
        filtered_shot[:, rec] = filtfilt(b, a, ts)
    return filtered_shot


def compute_functional(model, residual, velocity=None):
    """Compute the functional to be optimized.
    Accepts the velocity optionally and uses
    it if regularization is enabled
    """
    num_receivers = model["acquisition"]["num_receivers"]
    dt = model["timeaxis"]["dt"]
    tf = model["timeaxis"]["tf"]
    nt = int(tf / dt)  # number of timesteps
    if "regularization" in model["opts"]:
        regularize = model["opts"]["regularization"]
    else:
        regularize = False

    if regularize:
        gamma = model["opt"]["gamma"]
        Ns = model["acquisition"]["num_sources"]
        gamma /= Ns

    J = 0.0
    for ti in range(nt):
        for rn in range(num_receivers):
            J += residual[ti][rn] ** 2
    J *= 0.5

    if regularize:
        Jreg = assemble(0.5 * gamma * dot(grad(vp), grad(vp)) * dx)
        J += Jreg
    return J


def evaluate_misfit(model, guess, exact):
    """Compute the difference between the guess and exact
    at the receiver locations given downsampling"""

    if "skip" in model["timeaxis"]:
        skip = model["timeaxis"]["skip"]
    else:
        skip = 1

    ll = int(exact.shape[0] / skip)
    ds_exact = exact[::skip]
    return ds_exact[:ll] - guess


def myrank(COMM=COMM_SELF):
    return COMM.Get_rank()


def mysize(COMM=COMM_SELF):
    return COMM.Get_size()


def mpi_init(model):
    """Initialize computing environment"""
    rank = myrank()
    size = mysize()
    available_cores = COMM_WORLD.size

    if model["parallelism"]["type"] == "automatic":
<<<<<<< HEAD
        num_cores_per_shot = model["parallelism"]["num_cores_per_shot"]
=======
        num_cores_per_shot = available_cores/model["acquisition"]["num_sources"]
>>>>>>> d06b0474
        if available_cores % model["acquisition"]["num_sources"] != 0:
            raise ValueError(
                "Available cores cannot be divided between sources equally."
            )
    elif model["parallelism"]["type"] == "spatial":
        num_cores_per_shot = available_cores
    elif model["parallelism"]["type"] == "custom":
        raise ValueError("Custom parallelism not yet implemented")

    comm_ens = Ensemble(COMM_WORLD, num_cores_per_shot)
    return comm_ens


def communicate(array, my_ensemble):
    """Communicate shot record to all processors

    Parameters
    ----------
    array: array-like
        Array of data to all-reduce across both ensemble
        and spatial communicators.
    comm: Firedrake.comm
        A Firedrake ensemble communicator

    Returns
    -------
    array_reduced: array-like
        Array of data max all-reduced
        amongst the ensemble communicator

    """
    array_reduced = copy.copy(array)
    if my_ensemble.comm.size > 1:
        if my_ensemble.comm.rank == 0 and my_ensemble.ensemble_comm.rank == 0:
            print("Spatial parallelism, reducing to comm 0", flush=True)
        my_ensemble.comm.Allreduce(array, array_reduced, op=MPI.MAX)
    return array_reduced


def analytical_solution_for_pressure_based_on_MMS(model, mesh, time):
    degree = model["opts"]["degree"]
    V = FunctionSpace(mesh, "CG", degree)
    z, x = SpatialCoordinate(mesh)
    p = Function(V).interpolate((time ** 2) * sin(pi * z) * sin(pi * x))
    return p<|MERGE_RESOLUTION|>--- conflicted
+++ resolved
@@ -80,11 +80,7 @@
     available_cores = COMM_WORLD.size
 
     if model["parallelism"]["type"] == "automatic":
-<<<<<<< HEAD
-        num_cores_per_shot = model["parallelism"]["num_cores_per_shot"]
-=======
         num_cores_per_shot = available_cores/model["acquisition"]["num_sources"]
->>>>>>> d06b0474
         if available_cores % model["acquisition"]["num_sources"] != 0:
             raise ValueError(
                 "Available cores cannot be divided between sources equally."
