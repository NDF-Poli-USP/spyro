import copy

import numpy as np
from firedrake import *

from mpi4py import MPI
from scipy.signal import butter, filtfilt


def butter_lowpass_filter(shot, cutoff, fs, order=2):
    """Low-pass filter the shot record with sampling-rate fs Hz
    and cutoff freq. Hz
    """
    nyq = 0.5 * fs  # Nyquist Frequency
    normal_cutoff = cutoff / nyq
    # Get the filter coefficients
    b, a = butter(order, normal_cutoff, btype="low", analog=False)
    nr, nc = np.shape(shot)
    filtered_shot = np.zeros((nr, nc))
    for rec, ts in enumerate(shot.T):
        filtered_shot[:, rec] = filtfilt(b, a, ts)
    return filtered_shot


def compute_functional(model, comm, residual):
    """ Compute the functional to be optimized """
    num_receivers = model["acquisition"]["num_receivers"]
    dt = model["timeaxis"]["dt"]
    tf = model["timeaxis"]["tf"]
    nt = int(tf / dt)  # number of timesteps

    Jtemp = 0.0
    J = 0.0
    Jlist = []
    for ti in range(nt):
        for rn in range(num_receivers):
            Jtemp += 0.5 * (residual[ti][rn] ** 2)
        Jlist.append(Jtemp)
    # Integrate in time (trapezoidal rule)
    for i in range(1, nt - 1):
        J += 0.5 * (Jlist[i - 1] + Jlist[i]) * float(dt)
    J = 0.5 * float(J)
    return J


def evaluate_misfit(model, my_ensemble, guess, exact):
    """Compute the difference between the guess and exact
    at the receiver locations"""
<<<<<<< HEAD
    return guess - exact
=======

    if "skip" in model["timeaxis"]:
        skip = model["timeaxis"]["skip"]
    else:
        skip = 1

    if my_ensemble.comm.rank == 0 and my_ensemble.ensemble_comm.rank == 0:
        print("Computing the misfit...", flush=True)

    return exact[::skip] - guess
>>>>>>> f3746647


def myrank(COMM=COMM_SELF):
    return COMM.Get_rank()


def mysize(COMM=COMM_SELF):
    return COMM.Get_size()


def mpi_init(model):
    """ Initialize computing environment """
    rank = myrank()
    size = mysize()
    available_cores = COMM_WORLD.size

    if model["parallelism"]["type"] == "automatic":
        num_cores_per_shot = available_cores / model["acquisition"]["num_sources"]
        if available_cores % model["acquisition"]["num_sources"] != 0:
            raise ValueError(
                "Available cores cannot be divided between sources equally."
            )

    elif model["parallelism"]["type"] == "off":
        num_cores_per_shot = available_cores
    elif model["parallelism"]["type"] == "custom":
        raise ValueError("Custom parallelism not yet implemented")

    comm_ens = Ensemble(COMM_WORLD, num_cores_per_shot)
    return comm_ens


def communicate(array, my_ensemble):
    """Communicate shot record to all processors

    Parameters
    ----------
    array: array-like
        Array of data to all-reduce across both ensemble
        and spatial communicators.
    comm: Firedrake.comm
        A Firedrake ensemble communicator

    Returns
    -------
    array_reduced: array-like
        Array of data max all-reduced
        amongst the ensemble communicator

    """
    array_reduced = copy.copy(array)
    if my_ensemble.comm.size > 1:
        if my_ensemble.comm.rank == 0 and my_ensemble.ensemble_comm.rank == 0:
            print("Spatial parallelism, reducing to comm 0", flush=True)
        my_ensemble.comm.Allreduce(array, array_reduced, op=MPI.MAX)
    return array_reduced


def analytical_solution_for_pressure_based_on_MMS(model, mesh, time):
    """to do docstring"""
    degree = model["opts"]["degree"]
    V = FunctionSpace(mesh, "CG", degree)
    z, x = SpatialCoordinate(mesh)
    p = Function(V).interpolate((time ** 2) * sin(pi * z) * sin(pi * x))
    return p<|MERGE_RESOLUTION|>--- conflicted
+++ resolved
@@ -46,9 +46,6 @@
 def evaluate_misfit(model, my_ensemble, guess, exact):
     """Compute the difference between the guess and exact
     at the receiver locations"""
-<<<<<<< HEAD
-    return guess - exact
-=======
 
     if "skip" in model["timeaxis"]:
         skip = model["timeaxis"]["skip"]
@@ -59,7 +56,6 @@
         print("Computing the misfit...", flush=True)
 
     return exact[::skip] - guess
->>>>>>> f3746647
 
 
 def myrank(COMM=COMM_SELF):
