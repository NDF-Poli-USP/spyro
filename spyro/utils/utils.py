import copy
import math

import numpy as np
from firedrake import *
<<<<<<< HEAD

import copy
from mpi4py import MPI
import numpy as np
=======
from firedrake.petsc import PETSc
from mpi4py import MPI
>>>>>>> 77703ff7
from scipy.signal import butter, filtfilt


def butter_lowpass_filter(shot, cutoff, fs, order=2):
    """Low-pass filter the shot record with sampling-rate fs Hz
    and cutoff freq. Hz
    """
    nyq = 0.5 * fs  # Nyquist Frequency
    normal_cutoff = cutoff / nyq
    # Get the filter coefficients
    b, a = butter(order, normal_cutoff, btype="low", analog=False)
    nr, nc = np.shape(shot)
    filtered_shot = np.zeros((nr, nc))
    for rec, ts in enumerate(shot.T):
        filtered_shot[:, rec] = filtfilt(b, a, ts)
    return filtered_shot


def compute_functional(model, comm, residual):
    """ Compute the functional to be optimized """
    num_receivers = model["acquisition"]["num_receivers"]
    dt = model["timeaxis"]["dt"]
    tf = model["timeaxis"]["tf"]
    nt = int(tf / dt)  # number of timesteps

    Jtemp = 0.0
    J = 0.0
    Jlist = []
    for ti in range(nt):
        for rn in range(num_receivers):
            Jtemp += 0.5 * (residual[ti][rn] ** 2)
        Jlist.append(Jtemp)
    # Integrate in time (trapezoidal rule)
    for i in range(1, nt - 1):
        J += 0.5 * (Jlist[i - 1] + Jlist[i]) * float(dt)
    J = 0.5 * float(J)
    return J


def evaluate_misfit(model, my_ensemble, guess, exact):
    """Compute the difference between the guess and exact
    at the receiver locations"""
    return guess - exact


def myrank(COMM=COMM_SELF):
    return COMM.Get_rank()


def mysize(COMM=COMM_SELF):
    return COMM.Get_size()


def mpi_init(model):
    """ Initialize computing environment """
    rank = myrank()
    size = mysize()
    available_cores = COMM_WORLD.size

    if model["parallelism"]["type"] == "automatic":
        num_cores_per_shot = available_cores / model["acquisition"]["num_sources"]
        if available_cores % model["acquisition"]["num_sources"] != 0:
            raise ValueError(
                "Available cores cannot be divided between sources equally."
            )

    elif model["parallelism"]["type"] == "off":
        num_cores_per_shot = available_cores
    elif model["parallelism"]["type"] == "custom":
        raise ValueError("Custom parallelism not yet implemented")

    comm_ens = Ensemble(COMM_WORLD, num_cores_per_shot)
    return comm_ens


def communicate(array, my_ensemble):
    """Communicate shot record to all processors

    Parameters
    ----------
    array: array-like
        Array of data to all-reduce across both ensemble
        and spatial communicators.
    comm: Firedrake.comm
        A Firedrake ensemble communicator

    Returns
    -------
    array_reduced: array-like
        Array of data max all-reduced
        amongst the ensemble communicator

    """
    array_reduced = copy.copy(array)
    if my_ensemble.comm.size > 1:
        if my_ensemble.comm.rank == 0 and my_ensemble.ensemble_comm.rank == 0:
            print("Spatial parallelism, reducing to comm 0", flush=True)
        my_ensemble.comm.Allreduce(array, array_reduced, op=MPI.MAX)
    return array_reduced


def analytical_solution_for_pressure_based_on_MMS(model, mesh, time):
    """to do docstring"""
    degree = model["opts"]["degree"]
    V = FunctionSpace(mesh, "CG", degree)
    z, x = SpatialCoordinate(mesh)
    p = Function(V).interpolate((time ** 2) * sin(pi * z) * sin(pi * x))
    return p<|MERGE_RESOLUTION|>--- conflicted
+++ resolved
@@ -1,17 +1,9 @@
 import copy
-import math
 
 import numpy as np
 from firedrake import *
-<<<<<<< HEAD
 
-import copy
 from mpi4py import MPI
-import numpy as np
-=======
-from firedrake.petsc import PETSc
-from mpi4py import MPI
->>>>>>> 77703ff7
 from scipy.signal import butter, filtfilt
 
 
