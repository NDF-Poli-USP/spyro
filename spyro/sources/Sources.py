--- conflicted
+++ resolved
@@ -148,11 +148,7 @@
             model['acquisition']['source_point_dof'] = dof
 
     if model['acquisition']['source_point_dof'] == False:
-<<<<<<< HEAD
-        print('Warning not using point source')
-=======
         print('Warning: source not a dof', flush = True)
->>>>>>> 09ac90cf
     print("test")
     return False
 
