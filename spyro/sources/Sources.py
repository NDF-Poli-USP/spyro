import math
import numpy as np
from firedrake import *
from scipy.signal import butter, filtfilt
import spyro
from spyro.receivers.Receivers import *

class Sources(spyro.receivers.Receivers.Receivers):
    """Methods that inject a wavelet into a mesh"""

    def __init__(self, model, mesh, V, my_ensemble):
        """Initializes class and gets all receiver parameters from
        input file.

        Parameters
        ----------
        model: `dictionary`
            Contains simulation parameters and options.
        mesh: a Firedrake.mesh
            2D/3D simplicial mesh read in by Firedrake.Mesh
        V: Firedrake.FunctionSpace object
            The space of the finite elements
        my_ensemble: Firedrake.ensemble_communicator
            An ensemble communicator

        Returns
        -------
        Receivers: :class: 'Receiver' object

        """

        self.mesh = mesh
        self.space = V
        self.my_ensemble = my_ensemble
        self.dimension = model["opts"]["dimension"]
        self.degree = model["opts"]["degree"]

        self.receiver_locations = model["acquisition"]["source_pos"]
        self.num_receivers = len(self.receiver_locations)

        self.cellIDs = None
        self.cellVertices = None
        self.cellNodes = None
        self.cell_tabulations = None
        self.cell_tabulations_xdir = None # tabulations for radial source, x direction, over the nodes of each partition
        self.cell_tabulations_zdir = None # tabulations for radial source, z direction, over the nodes of each partition
        self.cell_tabulations_ydir = None # tabulations for radial source, y direction, over the nodes of each partition
        self.cellNodeMaps = None
        self.nodes_per_cell = None
        self.node_locations = None
        self.is_local = [0] * self.num_receivers
        self.current_source = None
        self.quadrilateral = (model["opts"]['quadrature']=='GLL')

        super().build_maps()
        (self.cell_tabulations_zdir,self.cell_tabulations_xdir) = self.__func_build_cell_tabulations_zxydir()

    def apply_source(self, rhs_forcing, value):
        """Applies source in a assembled right hand side for acoustic waves simulation."""
        for source_id in range(self.num_receivers):
            if self.is_local[source_id] and source_id==self.current_source:
                for i in range(len(self.cellNodeMaps[source_id])):
                    rhs_forcing.dat.data_with_halos[int(self.cellNodeMaps[source_id][i])] = (
                        value * self.cell_tabulations[source_id][i]
                    )
            else: 
                for i in range(len(self.cellNodeMaps[source_id])):
                    tmp = rhs_forcing.dat.data_with_halos[0]

        return rhs_forcing
    
    def apply_gaussian_source(self, rhs_forcing, value): # used ONLY to debug and compare
        """Applies source in a assembled right hand side for acoustic waves simulation."""
        for source_id in range(self.num_receivers):
            if self.is_local[source_id] and source_id==self.current_source:
                raise ValueError("cell_tabulations_zdir must be modified before calling this function")
                rhs_forcing.dat.data_with_halos[:] = value * self.cell_tabulations_zdir[source_id][:]
            else:
                # it must be quite similar to the previous one to avoit MPI communication issues
                tmp = rhs_forcing.dat.data_with_halos[0] 

        return rhs_forcing
    
    def apply_radial_source(self, rhs_forcing, value):
        # FIXME improve for 3d simulations
        """Applies radial sources using Gaussian function in a assembled right hand side for elastic waves simulation"""
        # loop over the number of sources
        for source_id in range(self.num_receivers): # here, num_receivers means num_sources 
            if self.is_local[source_id] and source_id==self.current_source:
                # z direction
                rhs_forcing.sub(0).dat.data_with_halos[:] = (
                        value * self.cell_tabulations_zdir[source_id][:]
                )
                # x direction
                rhs_forcing.sub(1).dat.data_with_halos[:] = (
                        value * self.cell_tabulations_xdir[source_id][:]
                )
            else:
                # it must be quite similar to the previous one to avoit MPI communication issues
                tmp = rhs_forcing.sub(0).dat.data_with_halos[0] 
                tmp = rhs_forcing.sub(1).dat.data_with_halos[0]

        return rhs_forcing
    
    def apply_point_source(self, rhs_forcing, value):
        # FIXME improve for 3d simulations
        """Applies point sources in a assembled right hand side for elastic waves simulation"""
        # loop over the number of sources
        raise ValueError("__func_build_cell_tabulations_zxydir must be modified before calling this function")
        for source_id in range(self.num_receivers): # here, num_receivers means num_sources 
            if self.is_local[source_id] and source_id==self.current_source:
                # loop over the nodes of the element that contains the source 
                for i in range(len(self.cellNodeMaps[source_id])): 
                    # set the nodal values according to the wavelet (value) and shape functions evaluated on each node
                    rhs_forcing.sub(0).dat.data_with_halos[int(self.cellNodeMaps[source_id][i])] = (
                        value * self.cell_tabulations_zdir[source_id][i]
                    )
                    rhs_forcing.sub(1).dat.data_with_halos[int(self.cellNodeMaps[source_id][i])] = (
                        value * self.cell_tabulations_xdir[source_id][i]
                    )
            else:
                # it must be quite similar to the previous one to avoit MPI communication issues
                for i in range(len(self.cellNodeMaps[source_id])):
                    tmp = rhs_forcing.sub(0).dat.data_with_halos[0]
                    tmp = rhs_forcing.sub(1).dat.data_with_halos[0]

        return rhs_forcing

    def __func_build_cell_tabulations_zxydir(self):
        if self.dimension == 2:
            if 0: #default is 0. FIXME improve this flag 
                return self.__func_build_cell_tabulations_zxdir_point_source() # used to test and debug only
            else:
                return self.__func_build_cell_tabulations_zxdir_continuous_source()
        elif self.dimension == 3:
            raise ValueError("Point interpolation for 3D meshes not supported yet")
        else:
            raise ValueError("Dimension not supported yet")
    
    def __func_build_cell_tabulations_zxdir_continuous_source(self):
        """Create tabulations over cells (actually nodes) considering
        a continuous source described by a Gaussian function.
        """
        num_nodes = self.node_locations.shape[0] # num of nodes of each partition
        cell_tabulations_xdir = np.zeros((self.num_receivers, num_nodes))
        cell_tabulations_zdir = np.zeros((self.num_receivers, num_nodes))

        nz = self.node_locations[:, 0]
        nx = self.node_locations[:, 1]

        for receiver_id in range(self.num_receivers): # actually source_id
            p = self.receiver_locations[receiver_id]
            (zdir, xdir) = directional_amplitudes_2D(p, nz, nx)
            cell_tabulations_xdir[receiver_id, :] = delta_expr2(p, nz, nx) * xdir
            cell_tabulations_zdir[receiver_id, :] = delta_expr2(p, nz, nx) * zdir

        return (cell_tabulations_zdir,cell_tabulations_xdir)
    

    def __func_build_cell_tabulations_zxdir_point_source(self):
        """Create tabulations over a cell containing the source position.
        Warning: this method should be used carefully in elastic waves
        simulations because the solution is mesh-dependent.
        """
        print("Warning: point source method called in elastic waves simulations")

        element = choosing_element(self.space, self.degree)

        cell_tabulations = np.zeros((self.num_receivers, self.nodes_per_cell))
        
        cell_tabulations_xdir = np.zeros((self.num_receivers, self.nodes_per_cell))
        cell_tabulations_zdir = np.zeros((self.num_receivers, self.nodes_per_cell))

        for receiver_id in range(self.num_receivers): # actually source_id
            cell_id = self.is_local[receiver_id]
            if cell_id is not None:
                # getting coordinates to change to reference element
                p = self.receiver_locations[receiver_id]
                v0 = self.cellVertices[receiver_id][0]
                v1 = self.cellVertices[receiver_id][1]
                v2 = self.cellVertices[receiver_id][2]

                p_reference = change_to_reference_triangle(p, v0, v1, v2)
                initial_tab = element.tabulate(0, [p_reference])
                phi_tab = initial_tab[(0, 0)]

                cell_tabulations[receiver_id, :] = phi_tab.transpose() # values of the shape functions at the source pos.
                    
                # build the directional tabulation
                (pz, px) = p
                tol = 1e-6
                for node_id in range(self.nodes_per_cell):
                    (nz, nx) = self.cellNodes[receiver_id][node_id]
                    cell_tabulations_xdir[receiver_id,node_id] = (nx-px)/(tol + ((nx-px)**2.+(nz-pz)**2.)**0.5)
                    cell_tabulations_zdir[receiver_id,node_id] = (nz-pz)/(tol + ((nx-px)**2.+(nz-pz)**2.)**0.5)

        return (cell_tabulations*cell_tabulations_zdir,cell_tabulations*cell_tabulations_xdir)


def directional_amplitudes_2D(x0, z, x, tol=1e-10):
    # x0[0] -> z
    # x0[1] -> x
    r = ((x-x0[1])**2.+(z-x0[0])**2.)**0.5
    zdir = (z-x0[0])/(tol + r)
    xdir = (x-x0[1])/(tol + r)
    return (zdir,xdir)

def timedependentSource(model, t, freq=None, amp=1, delay=1.5):
    if model["acquisition"]["source_type"] == "Ricker":
        return ricker_wavelet(t, freq, amp, delay=delay)
    # elif model["acquisition"]["source_type"] == "MMS":
    #     return MMS_time(t)
    else:
        raise ValueError("source not implemented")


def ricker_wavelet(t, freq, amp=1.0, delay=1.5):
    """Creates a Ricker source function with a
    delay in term of multiples of the distance
    between the minimums.
    """
    t = t - delay * math.sqrt(6.0) / (math.pi * freq)
    return (
        amp
        * (1.0 - (1.0 / 2.0) * (2.0 * math.pi * freq) * (2.0 * math.pi * freq) * t * t)
        * math.exp(
            (-1.0 / 4.0) * (2.0 * math.pi * freq) * (2.0 * math.pi * freq) * t * t
        )
    )


def full_ricker_wavelet(dt, tf, freq, amp=1.0, cutoff=None):
    """Compute the Ricker wavelet optionally applying low-pass filtering
    using cutoff frequency in Hertz.
    """
    nt = int(tf / dt)  # number of timesteps
    time = 0.0
    full_wavelet = np.zeros((nt,))
    for t in range(nt):
        full_wavelet[t] = ricker_wavelet(time, freq, amp)
        time += dt
    if cutoff is not None:
        fs = 1.0 / dt
        order = 2
        nyq = 0.5 * fs  # Nyquist Frequency
        normal_cutoff = cutoff / nyq
        # Get the filter coefficients
        b, a = butter(order, normal_cutoff, btype="low", analog=False)
        full_wavelet = filtfilt(b, a, full_wavelet)
    return full_wavelet


# def MMS_time(t):
#     return 2 * t + 2 * math.pi ** 2 * t ** 3 / 3.0
<<<<<<< HEAD


# def MMS_space(x0, z, x):
#     """ Mesh variable part of the MMS """
#     return sin(pi * z) * sin(pi * x) * Constant(1.0)


# def MMS_space_3d(x0, z, x, y):
#     """ Mesh variable part of the MMS """
#     return sin(pi * z) * sin(pi * x) * sin(pi * y) * Constant(1.0)

# def source_dof_finder(space, model):

<<<<<<< HEAD
    # getting 1 source position
    source_positions = model["acquisition"]["source_pos"]
    if len(source_positions) != 1:
        raise ValueError("Not yet implemented for more than 1 source.")
=======
#     # getting 1 source position
#     source_positions = model["acquisition"]["source_pos"]
#     if len(source_positions) != 1:
#         raise ValueError("Not yet implemented for more then 1 source.")
>>>>>>> main

#     mesh = space.mesh()
#     source_z, source_x = source_positions[0]

#     # Getting mesh coordinates
#     z, x = SpatialCoordinate(mesh)
#     ux = Function(space).interpolate(x)
#     uz = Function(space).interpolate(z)
#     datax = ux.dat.data_ro_with_halos[:]
#     dataz = uz.dat.data_ro_with_halos[:]
#     node_locations = np.zeros((len(datax), 2))
#     node_locations[:, 0] = dataz
#     node_locations[:, 1] = datax

#     # generating cell node map
#     fdrake_cell_node_map = space.cell_node_map()
#     cell_node_map = fdrake_cell_node_map.values_with_halo

#     # finding cell where the source is located
#     cell_id = mesh.locate_cell([source_z, source_x], tolerance=0.01)

=======


# def MMS_space(x0, z, x):
#     """ Mesh variable part of the MMS """
#     return sin(pi * z) * sin(pi * x) * Constant(1.0)


# def MMS_space_3d(x0, z, x, y):
#     """ Mesh variable part of the MMS """
#     return sin(pi * z) * sin(pi * x) * sin(pi * y) * Constant(1.0)

# def source_dof_finder(space, model):

#     # getting 1 source position
#     source_positions = model["acquisition"]["source_pos"]
#     if len(source_positions) != 1:
#         raise ValueError("Not yet implemented for more then 1 source.")

#     mesh = space.mesh()
#     source_z, source_x = source_positions[0]

#     # Getting mesh coordinates
#     z, x = SpatialCoordinate(mesh)
#     ux = Function(space).interpolate(x)
#     uz = Function(space).interpolate(z)
#     datax = ux.dat.data_ro_with_halos[:]
#     dataz = uz.dat.data_ro_with_halos[:]
#     node_locations = np.zeros((len(datax), 2))
#     node_locations[:, 0] = dataz
#     node_locations[:, 1] = datax

#     # generating cell node map
#     fdrake_cell_node_map = space.cell_node_map()
#     cell_node_map = fdrake_cell_node_map.values_with_halo

#     # finding cell where the source is located
#     cell_id = mesh.locate_cell([source_z, source_x], tolerance=0.01)

>>>>>>> 27f87b14
#     # finding dof where the source is located
#     for dof in cell_node_map[cell_id]:
#         if np.isclose(dataz[dof], source_z, rtol=1e-8) and np.isclose(
#             datax[dof], source_x, rtol=1e-8
#         ):
#             model["acquisition"]["source_point_dof"] = dof

#     if model["acquisition"]["source_point_dof"] == False:
#         print("Warning not using point source")
#     return False
<<<<<<< HEAD


<<<<<<< HEAD
def delta_expr2(x0, z, x, sigma_x=2000.0): # 500 was the original value, but 1000 and 2000 seems better for FWI
    return np.exp(-sigma_x * ((z - x0[0]) ** 2 + (x - x0[1]) ** 2))


def delta_expr(x0, z, x, sigma_x=500.0):
    sigma_x = Constant(sigma_x)
    return exp(-sigma_x * ((z - x0[0]) ** 2 + (x - x0[1]) ** 2))
=======
# def delta_expr(x0, z, x, sigma_x=500.0):
#     sigma_x = Constant(sigma_x)
#     return exp(-sigma_x * ((z - x0[0]) ** 2 + (x - x0[1]) ** 2))
>>>>>>> main
=======


# def delta_expr(x0, z, x, sigma_x=500.0):
#     sigma_x = Constant(sigma_x)
#     return exp(-sigma_x * ((z - x0[0]) ** 2 + (x - x0[1]) ** 2))
>>>>>>> 27f87b14


# def delta_expr_3d(x0, z, x, y, sigma_x=2000.0):
#     sigma_x = Constant(sigma_x)
#     return exp(-sigma_x * ((z - x0[0]) ** 2 + (x - x0[1]) ** 2 + (y - x0[2]) ** 2))<|MERGE_RESOLUTION|>--- conflicted
+++ resolved
@@ -252,7 +252,6 @@
 
 # def MMS_time(t):
 #     return 2 * t + 2 * math.pi ** 2 * t ** 3 / 3.0
-<<<<<<< HEAD
 
 
 # def MMS_space(x0, z, x):
@@ -266,17 +265,10 @@
 
 # def source_dof_finder(space, model):
 
-<<<<<<< HEAD
-    # getting 1 source position
-    source_positions = model["acquisition"]["source_pos"]
-    if len(source_positions) != 1:
-        raise ValueError("Not yet implemented for more than 1 source.")
-=======
 #     # getting 1 source position
 #     source_positions = model["acquisition"]["source_pos"]
 #     if len(source_positions) != 1:
 #         raise ValueError("Not yet implemented for more then 1 source.")
->>>>>>> main
 
 #     mesh = space.mesh()
 #     source_z, source_x = source_positions[0]
@@ -298,46 +290,6 @@
 #     # finding cell where the source is located
 #     cell_id = mesh.locate_cell([source_z, source_x], tolerance=0.01)
 
-=======
-
-
-# def MMS_space(x0, z, x):
-#     """ Mesh variable part of the MMS """
-#     return sin(pi * z) * sin(pi * x) * Constant(1.0)
-
-
-# def MMS_space_3d(x0, z, x, y):
-#     """ Mesh variable part of the MMS """
-#     return sin(pi * z) * sin(pi * x) * sin(pi * y) * Constant(1.0)
-
-# def source_dof_finder(space, model):
-
-#     # getting 1 source position
-#     source_positions = model["acquisition"]["source_pos"]
-#     if len(source_positions) != 1:
-#         raise ValueError("Not yet implemented for more then 1 source.")
-
-#     mesh = space.mesh()
-#     source_z, source_x = source_positions[0]
-
-#     # Getting mesh coordinates
-#     z, x = SpatialCoordinate(mesh)
-#     ux = Function(space).interpolate(x)
-#     uz = Function(space).interpolate(z)
-#     datax = ux.dat.data_ro_with_halos[:]
-#     dataz = uz.dat.data_ro_with_halos[:]
-#     node_locations = np.zeros((len(datax), 2))
-#     node_locations[:, 0] = dataz
-#     node_locations[:, 1] = datax
-
-#     # generating cell node map
-#     fdrake_cell_node_map = space.cell_node_map()
-#     cell_node_map = fdrake_cell_node_map.values_with_halo
-
-#     # finding cell where the source is located
-#     cell_id = mesh.locate_cell([source_z, source_x], tolerance=0.01)
-
->>>>>>> 27f87b14
 #     # finding dof where the source is located
 #     for dof in cell_node_map[cell_id]:
 #         if np.isclose(dataz[dof], source_z, rtol=1e-8) and np.isclose(
@@ -348,10 +300,8 @@
 #     if model["acquisition"]["source_point_dof"] == False:
 #         print("Warning not using point source")
 #     return False
-<<<<<<< HEAD
-
-
-<<<<<<< HEAD
+
+
 def delta_expr2(x0, z, x, sigma_x=2000.0): # 500 was the original value, but 1000 and 2000 seems better for FWI
     return np.exp(-sigma_x * ((z - x0[0]) ** 2 + (x - x0[1]) ** 2))
 
@@ -359,18 +309,6 @@
 def delta_expr(x0, z, x, sigma_x=500.0):
     sigma_x = Constant(sigma_x)
     return exp(-sigma_x * ((z - x0[0]) ** 2 + (x - x0[1]) ** 2))
-=======
-# def delta_expr(x0, z, x, sigma_x=500.0):
-#     sigma_x = Constant(sigma_x)
-#     return exp(-sigma_x * ((z - x0[0]) ** 2 + (x - x0[1]) ** 2))
->>>>>>> main
-=======
-
-
-# def delta_expr(x0, z, x, sigma_x=500.0):
-#     sigma_x = Constant(sigma_x)
-#     return exp(-sigma_x * ((z - x0[0]) ** 2 + (x - x0[1]) ** 2))
->>>>>>> 27f87b14
 
 
 # def delta_expr_3d(x0, z, x, y, sigma_x=2000.0):
