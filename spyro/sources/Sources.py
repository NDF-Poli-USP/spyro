import math
import numpy as np
from scipy.signal import butter, filtfilt
import spyro


class Sources(spyro.receivers.Receivers.Receivers):
    """Methods that inject a wavelet into a mesh

    ...

    Attributes
    ----------
    mesh : Firedrake.mesh
        mesh where receivers are located
    V: Firedrake.FunctionSpace object
        The space of the finite elements
    my_ensemble: Firedrake.ensemble_communicator
        An ensemble communicator
    dimension: int
        The dimension of the space
    degree: int
        Degree of the function space
    source_locations: list
        List of tuples containing all source locations
    num_sources: int
        Number of sources
    quadrilateral: boolean
        Boolean that specifies if cells are quadrilateral
    is_local: list of booleans
        List that checks if sources are present in cores
        spatial paralelism

    Methods
    -------
    build_maps()
        Calculates and stores tabulations for interpolation
    interpolate(field)
        Interpolates field value at receiver locations
    apply_source(rhs_forcing, value)
        Applies value at source locations in rhs_forcing operator
    """

    def __init__(self, wave_object):
        """Initializes class and gets all receiver parameters from
        input file.

        Parameters
        ----------
        model: `dictionary`
            Contains simulation parameters and options.
        mesh: a Firedrake.mesh
            2D/3D simplicial mesh read in by Firedrake.Mesh
        V: Firedrake.FunctionSpace object
            The space of the finite elements
        my_ensemble: Firedrake.ensemble_communicator
            An ensemble communicator

        Returns
        -------
        Sources: :class: 'Source' object

        """
        my_ensemble = wave_object.comm

        self.mesh  = wave_object.mesh
        self.space = wave_object.function_space.sub(0)
        self.my_ensemble = my_ensemble
        self.dimension = wave_object.dimension
        self.degree = wave_object.degree

        self.receiver_locations = wave_object.source_locations
        self.num_receivers = wave_object.number_of_sources

        self.cellIDs = None
        self.cellVertices = None
        self.cell_tabulations = None
        self.cellNodeMaps = None
        self.nodes_per_cell = None
        self.is_local = [0] * self.num_receivers
        self.current_source = None
<<<<<<< HEAD
        if wave_object.cell_type == 'quadrilateral':
            self.quadrilateral = True
        else:
            self.quadrilateral = False

        self.build_maps()
    
    def build_maps(self):
=======
        self.quadrilateral = model["opts"]["quadrature"] == "GLL"

>>>>>>> c05268ec
        super().build_maps()

    def apply_source(self, rhs_forcing, value):
        """Applies source in a assembled right hand side.
        
        Parameters
        ----------
        rhs_forcing: Firedrake.Function
<<<<<<< HEAD
            The right hand side of the wave equation
        value: float
            The value of the source
            
        Returns
        -------
        rhs_forcing: Firedrake.Function
            The right hand side of the wave equation with the source applied
                """
=======
            The right hand side of the equation
        value: float
            The value to be applied at the source location

        Returns
        -------
        rhs_forcing: Firedrake.Function
            The right hand side of the equation with the source applied
        """
>>>>>>> c05268ec
        for source_id in range(self.num_receivers):
            if self.is_local[source_id] and source_id == self.current_source:
                for i in range(len(self.cellNodeMaps[source_id])):
                    rhs_forcing.dat.data_with_halos[
                        int(self.cellNodeMaps[source_id][i])
                    ] = (value * self.cell_tabulations[source_id][i])
            else:
                for i in range(len(self.cellNodeMaps[source_id])):
                    tmp = rhs_forcing.dat.data_with_halos[0]  # noqa: F841

        return rhs_forcing


def timedependentSource(model, t, freq=None, amp=1, delay=1.5):
    if model["acquisition"]["source_type"] == "Ricker":
        return ricker_wavelet(t, freq, amp, delay=delay)
    # elif model["acquisition"]["source_type"] == "MMS":
    #     return MMS_time(t)
    else:
        raise ValueError("source not implemented")


def ricker_wavelet(t, freq, amp=1.0, delay=1.5, delay_type="multiples_of_minimun"):
    """Creates a Ricker source function with a
    delay in term of multiples of the distance
    between the minimums.

    Parameters
    ----------
    t: float
        Time
    freq: float
        Frequency of the wavelet
    amp: float
        Amplitude of the wavelet
    delay: float
        Delay in term of multiples of the distance
<<<<<<< HEAD
        between the minimums.
    delay_type: string
        Type of delay. Options are:
        - multiples_of_minimun
        - time
=======
        between the minimums
>>>>>>> c05268ec

    Returns
    -------
    float
        Value of the wavelet at time t
    """
    if delay_type == "multiples_of_minimun":
        time_delay = delay * math.sqrt(6.0) / (math.pi * freq)
    elif delay_type == "time":
        time_delay = delay
    t = t - time_delay
    # t = t - delay / freq
    return (
        amp
        * (1.0 - (2.0) * (math.pi * freq) * (math.pi * freq) * t * t)
        * math.exp(
            (-1.0 ) * (math.pi * freq) * (math.pi * freq) * t * t
        )
    )


def full_ricker_wavelet(dt, final_time, frequency, amplitude=1.0, cutoff=None, delay = 1.5, delay_type="multiples_of_minimun"):
    """Compute the Ricker wavelet optionally applying low-pass filtering
    using cutoff frequency in Hertz.

    Parameters
    ----------
    dt: float
        Time step
<<<<<<< HEAD
    final_time: float
        Final time
    frequency: float
        Frequency of the wavelet
    amplitude: float
        Amplitude of the wavelet
    cutoff: float
        Cutoff frequency in Hertz
    delay: float
        Delay in term of multiples of the distance
        between the minimums.
    delay_type: string
        Type of delay. Options are:
        - multiples_of_minimun
        - time

    Returns
    -------
    list of float
        list of ricker values at each time step
=======
    tf: float
        Final time
    freq: float
        Frequency of the wavelet
    amp: float
        Amplitude of the wavelet
    cutoff: float
        Cutoff frequency in Hertz

    Returns
    -------
    full_wavelet: numpy array
        Array containing the wavelet values at each time step
>>>>>>> c05268ec
    """
    nt = int(final_time / dt) + 1 # number of timesteps
    time = 0.0
    full_wavelet = np.zeros((nt,))
    for t in range(nt):
        full_wavelet[t] = ricker_wavelet(time, frequency, amplitude, delay=delay, delay_type=delay_type)
        time += dt
    if cutoff is not None:
        fs = 1.0 / dt
        order = 2
        nyq = 0.5 * fs  # Nyquist Frequency
        normal_cutoff = cutoff / nyq
        # Get the filter coefficients
        b, a = butter(order, normal_cutoff, btype="low", analog=False)
        full_wavelet = filtfilt(b, a, full_wavelet)
    return full_wavelet<|MERGE_RESOLUTION|>--- conflicted
+++ resolved
@@ -79,7 +79,6 @@
         self.nodes_per_cell = None
         self.is_local = [0] * self.num_receivers
         self.current_source = None
-<<<<<<< HEAD
         if wave_object.cell_type == 'quadrilateral':
             self.quadrilateral = True
         else:
@@ -88,10 +87,6 @@
         self.build_maps()
     
     def build_maps(self):
-=======
-        self.quadrilateral = model["opts"]["quadrature"] == "GLL"
-
->>>>>>> c05268ec
         super().build_maps()
 
     def apply_source(self, rhs_forcing, value):
@@ -100,7 +95,6 @@
         Parameters
         ----------
         rhs_forcing: Firedrake.Function
-<<<<<<< HEAD
             The right hand side of the wave equation
         value: float
             The value of the source
@@ -110,17 +104,6 @@
         rhs_forcing: Firedrake.Function
             The right hand side of the wave equation with the source applied
                 """
-=======
-            The right hand side of the equation
-        value: float
-            The value to be applied at the source location
-
-        Returns
-        -------
-        rhs_forcing: Firedrake.Function
-            The right hand side of the equation with the source applied
-        """
->>>>>>> c05268ec
         for source_id in range(self.num_receivers):
             if self.is_local[source_id] and source_id == self.current_source:
                 for i in range(len(self.cellNodeMaps[source_id])):
@@ -158,15 +141,11 @@
         Amplitude of the wavelet
     delay: float
         Delay in term of multiples of the distance
-<<<<<<< HEAD
         between the minimums.
     delay_type: string
         Type of delay. Options are:
         - multiples_of_minimun
         - time
-=======
-        between the minimums
->>>>>>> c05268ec
 
     Returns
     -------
@@ -196,7 +175,6 @@
     ----------
     dt: float
         Time step
-<<<<<<< HEAD
     final_time: float
         Final time
     frequency: float
@@ -217,21 +195,6 @@
     -------
     list of float
         list of ricker values at each time step
-=======
-    tf: float
-        Final time
-    freq: float
-        Frequency of the wavelet
-    amp: float
-        Amplitude of the wavelet
-    cutoff: float
-        Cutoff frequency in Hertz
-
-    Returns
-    -------
-    full_wavelet: numpy array
-        Array containing the wavelet values at each time step
->>>>>>> c05268ec
     """
     nt = int(final_time / dt) + 1 # number of timesteps
     time = 0.0
