--- conflicted
+++ resolved
@@ -15,11 +15,8 @@
 from . import solvers
 from . import tools
 from . import examples
-<<<<<<< HEAD
+from . import habc
 from .meshing import RectangleMesh, UnitSquareMesh, PeriodicRectangleMesh, BoxMesh
-=======
-from . import habc
->>>>>>> dbaadf13
 
 __all__ = [
     "io",
@@ -42,13 +39,10 @@
     "DG_Wave",
     "examples",
     "AcousticWave",
-<<<<<<< HEAD
+    "habc",
     "AcousticWaveMMS",
     "RectangleMesh",
     "UnitSquareMesh",
     "PeriodicRectangleMesh",
     "BoxMesh",
-=======
-    "habc",
->>>>>>> dbaadf13
 ]