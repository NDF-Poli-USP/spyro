--- conflicted
+++ resolved
@@ -8,11 +8,7 @@
 from .utils.estimate_timestep import estimate_timestep
 from .io import io
 from . import solvers
-<<<<<<< HEAD
 from .solvers.solver_AD import solver_AD
-=======
-from .import tools
->>>>>>> 309ecaaf
 
 __all__ = [
     "io",
