from __future__ import with_statement

import pickle
from mpi4py import MPI
import firedrake as fire
import h5py
import numpy as np
from scipy.interpolate import RegularGridInterpolator
from scipy.interpolate import griddata
import segyio
import glob
import os
import warnings


def delete_tmp_files(wave):
    """Delete temporary numpy files associated with a wave object."""
    str_id = f"*{wave.random_id_string}.npy"
    for file in glob.glob(str_id):
        os.remove(file)


def _run_for_each_shot(obj, func, *args, **kwargs):
    """Helper to run a function for each shot in spatial parallelism."""
    results = []
    for snum in range(obj.number_of_sources):
        switch_serial_shot(obj, snum)
        results.append(func(*args, **kwargs))
    return results


def ensemble_shot_record(func):
    """Decorator for read and write shots for ensemble parallelism"""
    def wrapper(*args, **kwargs):
        obj = args[0]
        if obj.parallelism_type == "spatial" and obj.number_of_sources > 1:
            return _run_for_each_shot(obj, func, *args, **kwargs)
    return wrapper


def _ensemble_save_load_loop(obj, func, kwargs, require_rank0=False):
    """
    Helper to loop over shots for ensemble parallelism in save or load operations.
    """
    _comm = obj.comm
    if obj.parallelism_type != "spatial" or obj.number_of_sources == 1:
        for propagation_id, shot_ids_in_propagation in enumerate(obj.shot_ids_per_propagation):
            if is_owner(_comm, propagation_id) and (not require_rank0 or _comm.comm.rank == 0):
                func(obj, **dict(kwargs, shot_ids=shot_ids_in_propagation))
    else:
        for snum in range(obj.number_of_sources):
            switch_serial_shot(obj, snum)
            if not require_rank0 or _comm.comm.rank == 0:
                func(obj, **dict(kwargs, shot_ids=[snum]))


def ensemble_save(func):
    """Decorator for read and write shots for ensemble parallelism"""
    def wrapper(*args, **kwargs):
        obj = args[0]
        _ensemble_save_load_loop(obj, func, kwargs, require_rank0=True)
    return wrapper


def ensemble_load(func):
    """Decorator for read and write shots for ensemble parallelism"""
    def wrapper(*args, **kwargs):
        obj = args[0]
        _ensemble_save_load_loop(obj, func, kwargs, require_rank0=False)
    return wrapper


def ensemble_propagator(func):
    """Decorator for forward to distribute shots for ensemble parallelism"""

    def wrapper(*args, **kwargs):
        if args[0].parallelism_type != "spatial" or args[0].number_of_sources == 1:
            shot_ids_per_propagation_list = args[0].shot_ids_per_propagation
            _comm = args[0].comm
            for propagation_id, shot_ids_in_propagation in enumerate(shot_ids_per_propagation_list):
                if is_owner(_comm, propagation_id):
                    u, u_r = func(*args, **dict(kwargs, source_nums=shot_ids_in_propagation))
                    return u, u_r
        elif args[0].parallelism_type == "spatial" and args[0].number_of_sources > 1:
            num = args[0].number_of_sources
            starting_time = args[0].current_time
            for snum in range(num):
                args[0].reset_pressure()
                args[0].current_time = starting_time
                u, u_r = func(*args, **dict(kwargs, source_nums=[snum]))
                save_serial_data(args[0], snum)

            return u, u_r

    return wrapper


def _shot_filename(prefix, propagation_id, wave):
    """Helper to construct filenames for shot/receiver data."""
    spatialcomm = wave.comm.comm.rank
    id_str = wave.random_id_string
    return f"{prefix}{propagation_id}_comm{spatialcomm}{id_str}.npy"


def save_serial_data(wave, propagation_id):
    """
    Save serial data to numpy files.

    Args:
        wave (Wave): The wave object containing the forward solution.
        propagation_id (int): The propagation ID.

    Returns:
        None
    """
    arrays_list = [obj.dat.data[:] for obj in wave.forward_solution]
    stacked_arrays = np.stack(arrays_list, axis=0)
    np.save(_shot_filename('tmp_shot', propagation_id, wave), stacked_arrays)
    np.save(_shot_filename('tmp_rec', propagation_id, wave), wave.forward_solution_receivers)


def switch_serial_shot(wave, propagation_id):
    """
    Switches the current serial shot for a given wave to shot identified with propagation ID.

    Args:
        wave (Wave): The wave object.
        propagation_id (int): The propagation ID.

    Returns:
        None
    """
    stacked_shot_arrays = np.load(_shot_filename('tmp_shot', propagation_id, wave))
    if len(wave.forward_solution) == 0:
        n_dts, n_dofs = np.shape(stacked_shot_arrays)
        rebuild_empty_forward_solution(wave, n_dts)
    for array_i, array in enumerate(stacked_shot_arrays):
        wave.forward_solution[array_i].dat.data[:] = array
    wave.forward_solution_receivers = np.load(_shot_filename('tmp_rec', propagation_id, wave))
    wave.receivers_output = wave.forward_solution_receivers


def ensemble_functional(func):
    """Decorator for gradient to distribute shots for ensemble parallelism"""

    def wrapper(*args, **kwargs):
        comm = args[0].comm
        if args[0].parallelism_type != "spatial" or args[0].number_of_sources == 1:
            J = func(*args, **kwargs)
            J_total = np.zeros((1))
            J_total[0] += J
            J_total = fire.COMM_WORLD.allreduce(J_total, op=MPI.SUM)
            J_total[0] /= comm.comm.size

        elif args[0].parallelism_type == "spatial" and args[0].number_of_sources > 1:
            residual_list = args[1]
            J_total = np.zeros((1))

            for snum in range(args[0].number_of_sources):
                switch_serial_shot(args[0], snum)
                current_residual = residual_list[snum]
                J = func(args[0], current_residual)
                J_total += J
            J_total[0] /= comm.comm.size

            comm.comm.barrier()

        return J_total[0]

    return wrapper


def ensemble_gradient(func):
    """Decorator for gradient to distribute shots for ensemble parallelism"""

    def wrapper(*args, **kwargs):
        comm = args[0].comm
        if args[0].parallelism_type != "spatial" or args[0].number_of_sources == 1:
            shot_ids_per_propagation_list = args[0].shot_ids_per_propagation
            for propagation_id, shot_ids_in_propagation in enumerate(shot_ids_per_propagation_list):
                if is_owner(comm, propagation_id):
                    grad = func(*args, **kwargs)
            grad_total = fire.Function(args[0].function_space)

            comm.comm.barrier()
            grad_total = comm.allreduce(grad, grad_total)
            grad_total /= comm.ensemble_comm.size

            return grad_total
        elif args[0].parallelism_type == "spatial" and args[0].number_of_sources > 1:
            num = args[0].number_of_sources
            starting_time = args[0].current_time
            grad_total = fire.Function(args[0].function_space)
            misfit_list = kwargs.get("misfit")

            for snum in range(num):
                switch_serial_shot(args[0], snum)
                current_misfit = misfit_list[snum]
                args[0].reset_pressure()
                args[0].current_time = starting_time
                grad = func(*args,
                            **dict(
                                kwargs,
                                misfit=current_misfit,
                            )
                            )
                grad_total += grad

            grad_total /= num
            comm.comm.barrier()

            return grad_total

    return wrapper


def write_function_to_grid(function, V, grid_spacing):
    """Interpolate a Firedrake function to a structured grid

    Parameters
    ----------
    function : firedrake.Function
        Function to interpolate
    V : firedrake.FunctionSpace
        Function space of function
    grid_spacing : float
        Spacing of grid points

    Returns
    -------
    xi : numpy.ndarray
        x coordinates of grid points
    yi : numpy.ndarray
        y coordinates of grid points
    zi : numpy.ndarray
        Interpolated values on grid points
    """
    # get DoF coordinates
    m = V.ufl_domain()
    W = fire.VectorFunctionSpace(m, V.ufl_element())
    coords = fire.interpolate(m.coordinates, W)
    x, y = coords.dat.data[:, 0], coords.dat.data[:, 1]

    # add buffer to avoid NaN when calling griddata
    min_x = np.amin(x) + 0.005
    max_x = np.amax(x) - 0.005
    min_y = np.amin(y) + 0.005
    max_y = np.amax(y) - 0.005

    try:
        z = function.dat.data[:]
    except AttributeError:
        warnings.warn("Using numpy array instead of a firedrake function to interpolate.")
        z = function

    # target grid to interpolate to
    xi = np.arange(min_x, max_x, grid_spacing)
    yi = np.arange(min_y, max_y, grid_spacing)
    xi, yi = np.meshgrid(xi, yi)

    # interpolate
    zi = griddata((x, y), z, (xi, yi), method="linear")

    return zi


def create_segy(function, V, grid_spacing, filename):
    """Write the velocity data into a segy file named filename

    Parameters
    ----------
    velocity:
        Firedrake function representing the values of the velocity
        model to save
    filename: str
        Name of the segy file to save

    Returns
    -------
    None
    """
    velocity = write_function_to_grid(function, V, grid_spacing)
    spec = segyio.spec()

    velocity = np.flipud(velocity.T)

    spec.sorting = 2  # not sure what this means
    spec.format = 1  # not sure what this means
    spec.samples = range(velocity.shape[0])
    spec.ilines = range(velocity.shape[1])
    spec.xlines = range(velocity.shape[0])

    assert np.sum(np.isnan(velocity[:])) == 0

    with segyio.create(filename, spec) as f:
        for tr, il in enumerate(spec.ilines):
            f.trace[tr] = velocity[:, tr]


@ensemble_save
def save_shots(Wave_obj, file_name="shots/shot_record_", shot_ids=0):
    """Save a the shot record from last forward solve to a `pickle`.

    Parameters
    ----------
    Wave_obj: `spyro.Wave` object
        A `spyro.Wave` object
    source_id: int, optional by default 0
        The source number
    file_name: str, optional by default shot_number_#.dat
        The filename to save the data as a `pickle`

    Returns
    -------
    None

    """
    file_name = file_name + str(shot_ids) + ".dat"
    with open(file_name, "wb") as f:
        pickle.dump(Wave_obj.forward_solution_receivers, f)
    return None


def rebuild_empty_forward_solution(wave, time_steps):
    wave.forward_solution = []
    for i in range(time_steps):
        wave.forward_solution.append(fire.Function(wave.function_space))


@ensemble_load
def load_shots(Wave_obj, file_name="shots/shot_record_", shot_ids=0):
    """Load a `pickle` to a `numpy.ndarray`.

    Parameters
    ----------
    Wave_obj: `spyro.Wave` object
        A `spyro.Wave` object
    source_id: int, optional by default 0
        The source number
    filename: str, optional by default shot_number_#.dat
        The filename to save the data as a `pickle`

    Returns
    -------
    array: `numpy.ndarray`
        The data

    """
    array = np.zeros(())
    file_name = file_name + str(shot_ids) + ".dat"

    with open(file_name, "rb") as f:
        array = np.asarray(pickle.load(f), dtype=float)
        Wave_obj.forward_solution_receivers = array
    return None


def is_owner(ens_comm, rank):
    """Distribute shots between processors in using a modulus operator

    Parameters
    ----------
    ens_comm: Firedrake.ensemble_communicator
        An ensemble communicator
    rank: int
        The rank of the core

    Returns
    -------
    boolean
        `True` if `rank` owns this shot

    """
    owner = ens_comm.ensemble_comm.rank == (rank % ens_comm.ensemble_comm.size)
    return owner


def _check_units(c):
    if min(c.dat.data[:]) > 100.0:
        # data is in m/s but must be in km/s
        if fire.COMM_WORLD.rank == 0:
            print("INFO: converting from m/s to km/s", flush=True)
        c.assign(c / 1000.0)  # meters to kilometers
    return c


def interpolate(Model, fname, V):
    """Read and interpolate a seismic velocity model stored
    in a HDF5 file onto the nodes of a finite element space.

    Parameters
    ----------
    Model: spyro object
        Model options and parameters.
    fname: str
        The name of the HDF5 file containing the seismic velocity model.
    V: Firedrake.FunctionSpace object
        The space of the finite elements.

    Returns
    -------
    c: Firedrake.Function
        P-wave seismic velocity interpolated onto the nodes
        of the finite elements.

    """
    sd = V.mesh().geometric_dimension()
    m = V.ufl_domain()
<<<<<<< HEAD
    add_pad = False
    if Model.mesh_parameters.abc_pad_length is not None:
        if Model.mesh_parameters.abc_pad_length > 0.1:
            add_pad = True
    if add_pad:
        minz = -Model.mesh_parameters.length_z - Model.mesh_parameters.abc_pad_length
=======
    if Model.abc_active or Model.abc_pad_length > 0.1:
        minz = -Model.length_z - Model.abc_pad_length
>>>>>>> 577ec94b
        maxz = 0.0
        minx = 0.0 - Model.mesh_parameters.abc_pad_length
        maxx = Model.mesh_parameters.length_x + Model.mesh_parameters.abc_pad_length
        miny = 0.0 - Model.mesh_parameters.abc_pad_length
        maxy = Model.mesh_parameters.length_y + Model.mesh_parameters.abc_pad_length
    else:
        minz = -Model.mesh_parameters.length_z
        maxz = 0.0
        minx = 0.0
        maxx = Model.mesh_parameters.length_x
        miny = 0.0
        maxy = Model.mesh_parameters.length_y

    W = fire.VectorFunctionSpace(m, V.ufl_element())
    coords = fire.interpolate(m.coordinates, W)
    # (z,x) or (z,x,y)
    if sd == 2:
        qp_z, qp_x = coords.dat.data[:, 0], coords.dat.data[:, 1]
    elif sd == 3:
        qp_z, qp_x, qp_y = (
            coords.dat.data[:, 0],
            coords.dat.data[:, 1],
            coords.dat.data[:, 2],
        )
    else:
        raise NotImplementedError

    with h5py.File(fname, "r") as f:
        Z = np.asarray(f.get("velocity_model")[()])

        if sd == 2:
            nrow, ncol = Z.shape
            z = np.linspace(minz, maxz, nrow)
            x = np.linspace(minx, maxx, ncol)

            # make sure no out-of-bounds
            qp_z2 = [
                minz if z < minz else maxz if z > maxz else z for z in qp_z
            ]
            qp_x2 = [
                minx if x < minx else maxx if x > maxx else x for x in qp_x
            ]

            interpolant = RegularGridInterpolator((z, x), Z)
            tmp = interpolant((qp_z2, qp_x2))
        elif sd == 3:
            nrow, ncol, ncol2 = Z.shape
            z = np.linspace(minz, maxz, nrow)
            x = np.linspace(minx, maxx, ncol)
            y = np.linspace(miny, maxy, ncol2)

            # make sure no out-of-bounds
            qp_z2 = [
                minz if z < minz else maxz if z > maxz else z for z in qp_z
            ]
            qp_x2 = [
                minx if x < minx else maxx if x > maxx else x for x in qp_x
            ]
            qp_y2 = [
                miny if y < miny else maxy if y > maxy else y for y in qp_y
            ]

            interpolant = RegularGridInterpolator((z, x, y), Z)
            tmp = interpolant((qp_z2, qp_x2, qp_y2))

    c = fire.Function(V)
    c.dat.data[:] = tmp
    c = _check_units(c)
    return c


def read_mesh(mesh_parameters):
    """Reads in an external mesh and scatters it between cores.

    Parameters
    ----------
    model_parameters: spyro object
        Model options and parameters.

    Returns
    -------
    mesh: Firedrake.Mesh object
        The distributed mesh across `ens_comm`.
    """

    method = mesh_parameters.method
    ens_comm = mesh_parameters.comm
    num_propagations = ens_comm.ensemble_comm.size

    mshname = mesh_parameters.mesh_file

    if method == "CG_triangle" or method == "mass_lumped_triangle":
        mesh = fire.Mesh(
            mshname,
            comm=ens_comm.comm,
            distribution_parameters={
                "overlap_type": (fire.DistributedMeshOverlapType.NONE, 0)
            },
        )
    else:
        mesh = fire.Mesh(mshname, comm=ens_comm.comm)
    if ens_comm.comm.rank == 0 and ens_comm.ensemble_comm.rank == 0:
        print(
            "INFO: Distributing %d propagation(s) across %d core(s). \
                Each shot is using %d cores"
            % (
                num_propagations,
                fire.COMM_WORLD.size,
                fire.COMM_WORLD.size / ens_comm.ensemble_comm.size,
            ),
            flush=True,
        )
    print(
        "  rank %d on ensemble %d owns %d elements and can access %d vertices"
        % (
            mesh.comm.rank,
            ens_comm.ensemble_comm.rank,
            mesh.num_cells(),
            mesh.num_vertices(),
        ),
        flush=True,
    )

    return mesh


def parallel_print(string, comm):
    """
    Just prints a string once. Without any comm it just prints,
    without ensemble_comm it prints in comm 0,
    with ensemble_comm it prints in ensemble 0 and comm 0.

    Parameters
    ----------
    string: str
        The string to print
    comm: Firedrake.ensemble_communicator
        An ensemble communicator
    """
    if comm is None:
        print(string, flush=True)
    else:
        if getattr(comm, "ensemble_comm", None) is not None:
            if comm.ensemble_comm.rank == 0 and comm.comm.rank == 0:
                print(string, flush=True)
        elif getattr(comm, "rank", None) is not None:
            if comm.rank == 0:
                print(string, flush=True)


def saving_source_and_receiver_location_in_csv(model, folder_name=None):
    """
    Saving the source and receiver locations in a csv file

    Parameters
    ----------
    model: spyro object
        Model options and parameters.
    folder_name: str, optional by default None
        The folder name to save the csv file
    """
    if folder_name is None:
        folder_name = "results/"

    file_name = folder_name + "sources.txt"
    file_obj = open(file_name, "w")
    file_obj.write("Z,\tX \n")
    for source in model["acquisition"]["source_locations"]:
        z, x = source
        string = str(z) + ",\t" + str(x) + " \n"
        file_obj.write(string)
    file_obj.close()

    file_name = folder_name + "receivers.txt"
    file_obj = open(file_name, "w")
    file_obj.write("Z,\tX \n")
    for receiver in model["acquisition"]["receiver_locations"]:
        z, x = receiver
        string = str(z) + ",\t" + str(x) + " \n"
        file_obj.write(string)
    file_obj.close()

    return None<|MERGE_RESOLUTION|>--- conflicted
+++ resolved
@@ -406,17 +406,13 @@
     """
     sd = V.mesh().geometric_dimension()
     m = V.ufl_domain()
-<<<<<<< HEAD
+
     add_pad = False
     if Model.mesh_parameters.abc_pad_length is not None:
         if Model.mesh_parameters.abc_pad_length > 0.1:
             add_pad = True
     if add_pad:
         minz = -Model.mesh_parameters.length_z - Model.mesh_parameters.abc_pad_length
-=======
-    if Model.abc_active or Model.abc_pad_length > 0.1:
-        minz = -Model.length_z - Model.abc_pad_length
->>>>>>> 577ec94b
         maxz = 0.0
         minx = 0.0 - Model.mesh_parameters.abc_pad_length
         maxx = Model.mesh_parameters.length_x + Model.mesh_parameters.abc_pad_length
