--- conflicted
+++ resolved
@@ -307,11 +307,7 @@
 
 
 @ensemble_save_or_load
-<<<<<<< HEAD
-def load_shots(Wave_obj, source_id=0, file_name="shots/shot_record_"):
-=======
 def load_shots(Wave_obj, file_name=None, shot_ids=0):
->>>>>>> 07571580
     """Load a `pickle` to a `numpy.ndarray`.
 
     Parameters
