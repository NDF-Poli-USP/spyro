from __future__ import with_statement

import pickle

import firedrake as fire
import h5py
import numpy as np
from scipy.interpolate import RegularGridInterpolator
from scipy.interpolate import griddata
import segyio


def ensemble_save_or_load(func):
    """Decorator for read and write shots for ensemble parallelism"""

    def wrapper(*args, **kwargs):
        num = args[0].number_of_sources
        comm = args[0].comm
        custom_file_name = kwargs.get("file_name")
        for snum in range(num):
            if is_owner(comm, snum) and comm.comm.rank == 0:
                if custom_file_name is None:
                    func(
                        *args,
                        **dict(
                            kwargs,
                            source_id=snum,
                            file_name="shots/shot_record_"
                            + str(snum + 1)
                            + ".dat",
                        )
                    )
                else:
                    func(
                        *args,
                        **dict(
                            kwargs,
                            source_id=snum,
                            file_name="shots/"+custom_file_name
                            + str(snum + 1)
                            + ".dat",
                        )
                    )

    return wrapper


def ensemble_plot(func):
    """Decorator for `plot_shots` to distribute shots for
    ensemble parallelism"""

    def wrapper(*args, **kwargs):
        num = args[0].number_of_sources
        _comm = args[0].comm
        for snum in range(num):
            if is_owner(_comm, snum) and _comm.comm.rank == 0:
                func(*args, **dict(kwargs, file_name=str(snum + 1)))

    return wrapper


def ensemble_forward(func):
    """Decorator for forward to distribute shots for ensemble parallelism"""

    def wrapper(*args, **kwargs):
        acq = args[0].get("acquisition")
        num = len(acq["source_pos"])
        _comm = args[2]
        for snum in range(num):
            if is_owner(_comm, snum):
                u, u_r = func(*args, **dict(kwargs, source_num=snum))
                return u, u_r

    return wrapper


def ensemble_propagator(func):
    """Decorator for forward to distribute shots for ensemble parallelism"""

    def wrapper(*args, **kwargs):
        num = args[0].number_of_sources
        _comm = args[0].comm
        for snum in range(num):
            if is_owner(_comm, snum):
                u, u_r = func(*args, **dict(kwargs, source_num=snum))
                return u, u_r

    return wrapper


def ensemble_forward_ad(func):
    """Decorator for forward to distribute shots for ensemble parallelism"""

    def wrapper(*args, **kwargs):
        acq = args[0].get("acquisition")
        num = len(acq["source_pos"])
        fwi = kwargs.get("fwi")
        _comm = args[2]
        for snum in range(num):
            if is_owner(_comm, snum):
                if fwi:
                    u_r, J = func(*args, **dict(kwargs, source_num=snum))
                    return u_r, J
                else:
                    u_r = func(*args, **dict(kwargs, source_num=snum))

    return wrapper


def ensemble_forward_elastic_waves(func):
    """Decorator for forward elastic waves to distribute shots for
    ensemble parallelism"""

    def wrapper(*args, **kwargs):
        acq = args[0].get("acquisition")
        num = len(acq["source_pos"])
        _comm = args[2]
        for snum in range(num):
            if is_owner(_comm, snum):
                u, uz_r, ux_r, uy_r = func(
                    *args, **dict(kwargs, source_num=snum)
                )
                return u, uz_r, ux_r, uy_r

    return wrapper


def ensemble_gradient(func):
    """Decorator for gradient to distribute shots for ensemble parallelism"""

    def wrapper(*args, **kwargs):
        acq = args[0].get("acquisition")
        save_adjoint = kwargs.get("save_adjoint")
        num = len(acq["source_pos"])
        _comm = args[2]
        for snum in range(num):
            if is_owner(_comm, snum):
                if save_adjoint:
                    grad, u_adj = func(*args, **kwargs)
                    return grad, u_adj
                else:
                    grad = func(*args, **kwargs)
                    return grad

    return wrapper


def ensemble_gradient_elastic_waves(func):
    """Decorator for gradient (elastic waves) to distribute shots
    for ensemble parallelism"""

    def wrapper(*args, **kwargs):
        acq = args[0].get("acquisition")
        save_adjoint = kwargs.get("save_adjoint")
        num = len(acq["source_pos"])
        _comm = args[2]
        for snum in range(num):
            if is_owner(_comm, snum):
                if save_adjoint:
                    grad_lambda, grad_mu, u_adj = func(*args, **kwargs)
                    return grad_lambda, grad_mu, u_adj
                else:
                    grad_lambda, grad_mu = func(*args, **kwargs)
                    return grad_lambda, grad_mu

    return wrapper


def write_function_to_grid(function, V, grid_spacing):
    """Interpolate a Firedrake function to a structured grid

    Parameters
    ----------
    function : firedrake.Function
        Function to interpolate
    V : firedrake.FunctionSpace
        Function space of function
    grid_spacing : float
        Spacing of grid points in metres

    Returns
    -------
    xi : numpy.ndarray
        x coordinates of grid points
    yi : numpy.ndarray
        y coordinates of grid points
    zi : numpy.ndarray
        Interpolated values on grid points
    """
    # get DoF coordinates
    m = V.ufl_domain()
    W = fire.VectorFunctionSpace(m, V.ufl_element())
    coords = fire.interpolate(m.coordinates, W)
    x, y = coords.dat.data[:, 0], coords.dat.data[:, 1]

    # add buffer to avoid NaN when calling griddata
    min_x = np.amin(x) + 0.01
    max_x = np.amax(x) - 0.01
    min_y = np.amin(y) + 0.01
    max_y = np.amax(y) - 0.01

    z = function.dat.data[:] * 1000.0  # convert from km/s to m/s

    # target grid to interpolate to
    xi = np.arange(min_x, max_x, grid_spacing)
    yi = np.arange(min_y, max_y, grid_spacing)
    xi, yi = np.meshgrid(xi, yi)

    # interpolate
    zi = griddata((x, y), z, (xi, yi), method="linear")

    return xi, yi, zi


def create_segy(velocity, filename):
    """Write the velocity data into a segy file named filename

    Parameters
    ----------
    velocity:
        Firedrake function representing the values of the velocity
        model to save
    filename: str
        Name of the segy file to save

    Returns
    -------
    None
    """
    spec = segyio.spec()

    velocity = np.flipud(velocity.T)

    spec.sorting = 2  # not sure what this means
    spec.format = 1  # not sure what this means
    spec.samples = range(velocity.shape[0])
    spec.ilines = range(velocity.shape[1])
    spec.xlines = range(velocity.shape[0])

    assert np.sum(np.isnan(velocity[:])) == 0

    with segyio.create(filename, spec) as f:
        for tr, il in enumerate(spec.ilines):
            f.trace[tr] = velocity[:, tr]


@ensemble_save_or_load
def save_shots(Wave_obj, source_id=0, file_name=None):
    """Save a the shot record from last forward solve to a `pickle`.

    Parameters
    ----------
    Wave_obj: `spyro.Wave` object
        A `spyro.Wave` object
    source_id: int, optional by default 0
        The source number
    file_name: str, optional by default shot_number_#.dat
        The filename to save the data as a `pickle`

    Returns
    -------
    None

    """
    with open(file_name, "wb") as f:
        pickle.dump(Wave_obj.forward_solution_receivers[:, source_id], f)
    return None


@ensemble_save_or_load
def load_shots(Wave_obj, source_id=0, file_name=None):
    """Load a `pickle` to a `numpy.ndarray`.

    Parameters
    ----------
    filename: str, optional by default shot_number_#.dat
        The filename to save the data as a `pickle`

    Returns
    -------
    array: `numpy.ndarray`
        The data

    """
    array = np.zeros(())

    with open(file_name, "rb") as f:
        array = np.asarray(pickle.load(f), dtype=float)
        Wave_obj.forward_solution_receivers = array
    return None


def is_owner(ens_comm, rank):
    """Distribute shots between processors in using a modulus operator

    Parameters
    ----------
    ens_comm: Firedrake.ensemble_communicator
        An ensemble communicator
    rank: int
        The rank of the core

    Returns
    -------
    boolean
        `True` if `rank` owns this shot

    """
    return ens_comm.ensemble_comm.rank == (rank % ens_comm.ensemble_comm.size)


def _check_units(c):
    if min(c.dat.data[:]) > 100.0:
        # data is in m/s but must be in km/s
        if fire.COMM_WORLD.rank == 0:
            print("INFO: converting from m/s to km/s", flush=True)
        c.assign(c / 1000.0)  # meters to kilometers
    return c


def interpolate(Model, fname, V):
    """Interpolate a function from a file to a Firedrake function space

    Parameters
    ----------
    Model: Firedrake.Model
        The model
    fname: str
        The filename of the function to interpolate
    V: Firedrake.FunctionSpace
        The function space to interpolate to

    Returns
    -------
    c: Firedrake.Function
<<<<<<< HEAD
        The interpolated function
=======
        P-wave seismic velocity interpolated onto the nodes
        of the finite elements.

>>>>>>> 5755dbb8
    """
    sd = V.mesh().geometric_dimension()
    m = V.ufl_domain()
    if Model.abc_status:
        minz = -Model.length_z - Model.abc_lz
        maxz = 0.0
        minx = 0.0 - Model.abc_lx
        maxx = Model.length_x + Model.abc_lx
        miny = 0.0 - Model.abc_ly
        maxy = Model.length_y + Model.abc_ly
    else:
        minz = -Model.length_z
        maxz = 0.0
        minx = 0.0
        maxx = Model.length_x
        miny = 0.0
        maxy = Model.length_y

    W = fire.VectorFunctionSpace(m, V.ufl_element())
    coords = fire.interpolate(m.coordinates, W)
    # (z,x) or (z,x,y)
    if sd == 2:
        qp_z, qp_x = coords.dat.data[:, 0], coords.dat.data[:, 1]
    elif sd == 3:
        qp_z, qp_x, qp_y = (
            coords.dat.data[:, 0],
            coords.dat.data[:, 1],
            coords.dat.data[:, 2],
        )
    else:
        raise NotImplementedError

    with h5py.File(fname, "r") as f:
        Z = np.asarray(f.get("velocity_model")[()])

        if sd == 2:
            nrow, ncol = Z.shape
            z = np.linspace(minz, maxz, nrow)
            x = np.linspace(minx, maxx, ncol)

            # make sure no out-of-bounds
            qp_z2 = [
                minz if z < minz else maxz if z > maxz else z for z in qp_z
            ]
            qp_x2 = [
                minx if x < minx else maxx if x > maxx else x for x in qp_x
            ]

            interpolant = RegularGridInterpolator((z, x), Z)
            tmp = interpolant((qp_z2, qp_x2))
        elif sd == 3:
            nrow, ncol, ncol2 = Z.shape
            z = np.linspace(minz, maxz, nrow)
            x = np.linspace(minx, maxx, ncol)
            y = np.linspace(miny, maxy, ncol2)

            # make sure no out-of-bounds
            qp_z2 = [
                minz if z < minz else maxz if z > maxz else z for z in qp_z
            ]
            qp_x2 = [
                minx if x < minx else maxx if x > maxx else x for x in qp_x
            ]
            qp_y2 = [
                miny if y < miny else maxy if y > maxy else y for y in qp_y
            ]

            interpolant = RegularGridInterpolator((z, x, y), Z)
            tmp = interpolant((qp_z2, qp_x2, qp_y2))

    c = fire.Function(V)
    c.dat.data[:] = tmp
    c = _check_units(c)
    return c


def read_mesh(model_parameters):
    """Reads in an external mesh and scatters it between cores.

    Parameters
    ----------
    model: `dictionary`
        Model options and parameters.
    ens_comm: Firedrake.ensemble_communicator
        An ensemble communicator

    Returns
    -------
    mesh: Firedrake.Mesh object
        The distributed mesh across `ens_comm`.
    """

    method = model_parameters.method
    ens_comm = model_parameters.comm

    num_sources = model_parameters.number_of_sources
    mshname = model_parameters.mesh_file

    if method == "CG_triangle" or method == "mass_lumped_triangle":
        mesh = fire.Mesh(
            mshname,
            comm=ens_comm.comm,
            distribution_parameters={
                "overlap_type": (fire.DistributedMeshOverlapType.NONE, 0)
            },
        )
    else:
        mesh = fire.Mesh(mshname, comm=ens_comm.comm)
    if ens_comm.comm.rank == 0 and ens_comm.ensemble_comm.rank == 0:
        print(
            "INFO: Distributing %d shot(s) across %d core(s). \
                Each shot is using %d cores"
            % (
                num_sources,
                fire.COMM_WORLD.size,
                fire.COMM_WORLD.size / ens_comm.ensemble_comm.size,
            ),
            flush=True,
        )
    print(
        "  rank %d on ensemble %d owns %d elements and can access %d vertices"
        % (
            mesh.comm.rank,
            ens_comm.ensemble_comm.rank,
            mesh.num_cells(),
            mesh.num_vertices(),
        ),
        flush=True,
    )

    return mesh


def parallel_print(string, comm):
    if comm.ensemble_comm.rank == 0 and comm.comm.rank == 0:
        print(string, flush=True)<|MERGE_RESOLUTION|>--- conflicted
+++ resolved
@@ -333,13 +333,9 @@
     Returns
     -------
     c: Firedrake.Function
-<<<<<<< HEAD
-        The interpolated function
-=======
         P-wave seismic velocity interpolated onto the nodes
         of the finite elements.
 
->>>>>>> 5755dbb8
     """
     sd = V.mesh().geometric_dimension()
     m = V.ufl_domain()
