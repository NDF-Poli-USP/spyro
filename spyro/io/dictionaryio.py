import warnings
import os


class Read_options:
    """
    Read the options section of the dictionary.

    Attributes
    ----------
    options_dictionary : dict
        Dictionary containing the options information.
    cell_type : str
        The cell type to be used.
    method : str
        The FEM method to be used.
    variant : str
        The quadrature variant to be used.
    degree : int
        The polynomial degree of the FEM method.
    dimension : int
        The spatial dimension of the problem.
    automatic_adjoint : bool
        Whether to automatically compute the adjoint.

    Methods
    -------
    check_valid_degree()
        Check that the degree is valid for the method.
    _check_valid_degree_for_mlt()
        Check that the degree is valid for the MLT method.
    check_mismatch_cell_type_variant_method()
        Check that the user has not specified both the method and the cell type.
    get_from_method()
        Get the method, cell type and variant from the method.
    get_from_cell_type_variant()
        Get the method, cell type and variant from the cell type and variant.
    """

    def __init__(self, dictionary={}):
        options_dictionary = dictionary["options"]
        options_dictionary.setdefault("method", None)
        options_dictionary.setdefault("cell_type", None)
        options_dictionary.setdefault("variant", None)
        options_dictionary.setdefault("degree", None)
        options_dictionary.setdefault("dimension", None)
        options_dictionary.setdefault("automatic_adjoint", False)
        self.options_dictionary = options_dictionary

        self.method = options_dictionary["method"]
        self.variant = options_dictionary["variant"]
        self.cell_type = options_dictionary["cell_type"]
        self.degree = options_dictionary["degree"]
        self.dimension = options_dictionary["dimension"]

    @property
    def variant(self):
        return self._variant
    
    @variant.setter
    def variant(self, value):
        accepted_variants = ["lumped", "equispaced", "DG", None]
        if value not in accepted_variants:
            raise ValueError(f"Variant of {value} is not valid.")
        self._variant = value
        
    @property
    def method(self):
        return self._method
    
    @method.setter
    def method(self, value):
        mlt_equivalents = [
            "KMV",
            "MLT",
            "mass_lumped_triangle",
            "mass_lumped_tetrahedra",
        ]
        sem_equivalents = ["spectral", "SEM", "spectral_quadrilateral"]
        dg_t_equivalents = [
            "DG_triangle",
            "DGT",
            "discontinuous_galerkin_triangle",
        ]
        dg_q_equivalents = [
            "DG_quadrilateral",
            "DGQ",
            "discontinuous_galerkin_quadrilateral",
        ]
        if value in mlt_equivalents:
            self._method = "mass_lumped_triangle"
        elif value in sem_equivalents:
            self._method = "spectral_quadrilateral"
        elif value in dg_t_equivalents:
            self._method = "DG_triangle"
        elif value in dg_q_equivalents:
            self._method = "DG_quadrilateral"
        elif value == "DG":
            raise ValueError(
                "DG is not a valid method. Please specify \
                either DG_triangle or DG_quadrilateral."
            )
        elif value == "CG":
            if "variant" in self.input_dictionary["options"] and "cell_type" in self.input_dictionary["options"]:
                self._method = "CG"
            else:
                raise ValueError("Cant use CG without specifying cell type and variant.")
        elif value is None:
            self._method = None
        else:
            raise ValueError(f"Method of {value} is not valid.")

    @property
    def cell_type(self):
        return self._cell_type
    
    @cell_type.setter
    def cell_type(self, value):
        triangle_equivalents = [
            "T", "triangle", "triangles", "tetrahedra", "tetrahedron"
        ]
        triangle_methods = [
            "mass_lumped_triangle", "DG_triangle", "CG"
        ]
        quadrilateral_equivalents = [
            "Q", "quadrilateral", "quadrilaterals", "hexahedra", "hexahedron"
        ]
<<<<<<< HEAD
        cell_type = self.options_dictionary["cell_type"]
        if cell_type in triangle_equivalents:
            cell_type = "triangle"
        elif cell_type in quadrilateral_equivalents:
            cell_type = "quadrilateral"
        else:
            raise ValueError(f"cell_type of {cell_type} is not valid.")

        variant = self.options_dictionary["variant"]
        accepted_variants = ["lumped", "equispaced", "DG"]
        if variant not in accepted_variants:
            raise ValueError(f"variant of {variant} is not valid.")

        if cell_type == "triangle" and variant == "lumped":
            method = "mass_lumped_triangle"
        elif cell_type == "triangle" and variant == "equispaced":
            method = "CG_triangle"
        elif cell_type == "triangle" and variant == "DG":
            method = "DG_triangle"
        elif cell_type == "quadrilateral" and variant == "lumped":
            method = "spectral_quadrilateral"
        elif cell_type == "quadrilateral" and variant == "equispaced":
            method = "CG_quadrilateral"
        elif cell_type == "quadrilateral" and variant == "DG":
            method = "DG_quadrilateral"
        else:
            raise ValueError(
                f"cell_type of {cell_type} with variant of {variant} is not valid."
            )
        return method, cell_type, variant
=======
        quadrilateral_methods = [
            "spectral_quadrilateral", "DG_quadrilateral", "CG"
        ]

        if value is None:
            self._cell_type = None
            return

        if value in triangle_equivalents:
            canonical = "triangle"
            if self.method is not None and self.method not in triangle_methods:
                raise ValueError(
                    f"Cell type '{canonical}' is not compatible with method '{self.method}'."
                )
            self._cell_type = canonical
        elif value in quadrilateral_equivalents:
            canonical = "quadrilateral"
            if self.method is not None and self.method not in quadrilateral_methods:
                raise ValueError(
                    f"Cell type '{canonical}' is not compatible with method '{self.method}'."
                )
            self._cell_type = canonical
        else:
            raise ValueError(f"Cell type '{value}' is not supported.")
        
        if self.variant is not None and self.method is None:
            if self.variant == "lumped" and canonical == "triangle":
                self.method = "mass_lumped_triangle"
            elif self.variant == "DG" and canonical == "triangle":
                self.method = "DG_triangle"
            elif self.variant == "equispaced" and canonical == "triangle":
                self.method = "CG"
            elif self.variant == "lumped" and canonical == "quadrilateral":
                self.method = "spectral_quadrilateral"
            elif self.variant == "DG" and canonical == "quadrilateral":
                self.method = "DG_quadrilateral"
            elif self.variant == "equispaced" and canonical == "quadrilateral":
                self.method = "CG"
            else:
                raise ValueError(f"Cell type of {canonical} not compatible with variant {self.variant}")

    @property
    def degree(self):
        return self._degree
    
    @degree.setter
    def degree(self, value):
        if not isinstance(value, int):
            raise ValueError("Degree has to be integer")
        self._degree = value
    
    @property
    def dimension(self):
        return self._dimension
    
    @dimension.setter
    def dimension(self, value):
        if value not in {2, 3}:
            raise ValueError(f"Dimension of {value} not 2 or 3.")
        self._dimension = value
>>>>>>> 0345735c
<|MERGE_RESOLUTION|>--- conflicted
+++ resolved
@@ -125,38 +125,6 @@
         quadrilateral_equivalents = [
             "Q", "quadrilateral", "quadrilaterals", "hexahedra", "hexahedron"
         ]
-<<<<<<< HEAD
-        cell_type = self.options_dictionary["cell_type"]
-        if cell_type in triangle_equivalents:
-            cell_type = "triangle"
-        elif cell_type in quadrilateral_equivalents:
-            cell_type = "quadrilateral"
-        else:
-            raise ValueError(f"cell_type of {cell_type} is not valid.")
-
-        variant = self.options_dictionary["variant"]
-        accepted_variants = ["lumped", "equispaced", "DG"]
-        if variant not in accepted_variants:
-            raise ValueError(f"variant of {variant} is not valid.")
-
-        if cell_type == "triangle" and variant == "lumped":
-            method = "mass_lumped_triangle"
-        elif cell_type == "triangle" and variant == "equispaced":
-            method = "CG_triangle"
-        elif cell_type == "triangle" and variant == "DG":
-            method = "DG_triangle"
-        elif cell_type == "quadrilateral" and variant == "lumped":
-            method = "spectral_quadrilateral"
-        elif cell_type == "quadrilateral" and variant == "equispaced":
-            method = "CG_quadrilateral"
-        elif cell_type == "quadrilateral" and variant == "DG":
-            method = "DG_quadrilateral"
-        else:
-            raise ValueError(
-                f"cell_type of {cell_type} with variant of {variant} is not valid."
-            )
-        return method, cell_type, variant
-=======
         quadrilateral_methods = [
             "spectral_quadrilateral", "DG_quadrilateral", "CG"
         ]
@@ -216,5 +184,4 @@
     def dimension(self, value):
         if value not in {2, 3}:
             raise ValueError(f"Dimension of {value} not 2 or 3.")
-        self._dimension = value
->>>>>>> 0345735c
+        self._dimension = value