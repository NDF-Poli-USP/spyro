import numpy as np
import uuid
from mpi4py import MPI  # noqa:F401
from firedrake import COMM_WORLD  # noqa:
import warnings
from ..io.dictionaryio import Read_options
from ..io.boundary_layer_io import Read_boundary_layer
from .. import io
from .. import utils
from .. import meshing
from ..meshing.meshing_functions import cells_per_wavelength


class Model_parameters(Read_options, Read_boundary_layer):
    """
    Class that reads and sanitizes input parameters.

    Attributes
    ----------
    input_dictionary: dictionary
        Contains all input parameters already organized based on examples
        from github.
    cell_type: str
        Type of cell used in meshing. Can be "T" for triangles or "Q" for
        quadrilaterals.
    method: str
        Method used in meshing. Can be "MLT" for mass lumped triangles,
        "spectral_quadrilateral" for spectral quadrilaterals, "DG_triangle"
        for discontinuous Galerkin triangles, or "DG_quadrilateral" for
        discontinuous Galerkin quadrilaterals.
    variant: str
        Variant used in meshing. Can be "lumped" for lumped mass matrices,
        "equispaced" for equispaced nodes, or "DG" for discontinuous Galerkin
        nodes.
    degree: int
        Degree of the basis functions used in the FEM.
    dimension: int
        Dimension of the mesh.
    final_time: float
        Final time of the simulation.
    dt: float
        Time step of the simulation.
    initial_time: float
        Initial time of the simulation.
    output_frequency: int
        Frequency of outputting the solution to pvd files.
    gradient_sampling_frequency: int
        Frequency of saving the solution to RAM.
    number_of_sources: int
        Number of sources used in the simulation.
    source_locations: list
        List of source locations.
    frequency: float
        Frequency of the source.
    amplitude: float
        Amplitude of the source.
    delay: float
        Delay of the source.
    number_of_receivers: int
        Number of receivers used in the simulation.
    receiver_locations: list
        List of receiver locations.
    parallelism_type: str
        Type of parallelism used in the simulation. Can be "automatic" for
        automatic parallelism or "spatial" for spatial parallelism.
    mesh_file: str
        Path to the mesh file.
    length_z: float
        Length of the domain in the z-direction.
    length_x: float
        Length of the domain in the x-direction.
    length_y: float
        Length of the domain in the y-direction.
    user_mesh: spyro.Mesh
        User defined mesh.
    firedrake_mesh: firedrake.Mesh
        Firedrake mesh.
    abc_active: bool
        Whether or not the absorbing boundary conditions are used.
    abc_exponent: int
        Exponent of the absorbing boundary conditions.
    abc_cmax: float
        Maximum acoustic wave velocity in the absorbing boundary conditions.
    abc_R: float
        Theoretical reflection coefficient of the absorbing boundary
        conditions.
    abc_pad_length: float
        Thickness of the absorbing boundary conditions.
    source_type: str
        Type of source used in the simulation. Can be "ricker" for a Ricker
        wavelet or "MMS" for a manufactured solution.
    running_fwi: bool
        Whether or not the simulation is a FWI.
    initial_velocity_model_file: str
        Path to the initial velocity model file.
    fwi_output_folder: str
        Path to the FWI output folder.
    control_output_file: str
        Path to the control output file.
    gradient_output_file: str
        Path to the gradient output file.
    optimization_parameters: dict
        Dictionary of the optimization parameters.
    automatic_adjoint: bool
        Whether or not the adjoint is calculated automatically.
    forward_output: bool
        Whether or not the forward output is saved.
    fwi_velocity_model_output: bool
        Whether or not the FWI velocity model output is saved.
    gradient_output: bool
        Whether or not the gradient output is saved.
    adjoint_output: bool
        Whether or not the adjoint output is saved.
    forward_output_file: str
        Path to the forward output file.
    fwi_velocity_model_output_file: str
        Path to the FWI velocity model output file.
    gradient_output_file: str
        Path to the gradient output file.
    adjoint_output_file: str
        Path to the adjoint output file.
    comm: MPI communicator
        MPI communicator.
    velocity_model_type: str
        Type of velocity model used in the simulation. Can be "file" for a
        file, "conditional" for a conditional, or None for no velocity model.
    velocity_conditional: str
        Conditional used for the velocity model.
    equation_type: str
        Type of equation used in the simulation. Can be "second_order_in_pressure".
    time_integrator: str
        Type of time integrator used in the simulation. Can be "central_difference".

    Methods
    -------
    get_wavelet()
        Returns a wavelet based on the source type.
    set_mesh()
        Sets the mesh.
    get_mesh()
        Reads in a mesh and scatters it between cores.
    """

    def __init__(self, dictionary=None, comm=None):
        """Initializes class that reads and sanitizes input parameters.
        A dictionary can be used.

        Parameters
        ----------
        dictionary: 'dictionary' (optional)
            Contains all input parameters already organized based on examples
            from github.
        comm: MPI communicator (optional)
            MPI comunicator. If None is given model_parameters creates one.

        Returns
        -------
        model_parameters: :class: 'model_parameters' object
        """
        # Converts old dictionary to new one. Deprecated feature
        if "opts" in dictionary:
            warnings.warn("Old deprecated dictionary style in usage.")
            dictionary = io.Dictionary_conversion(dictionary).new_dictionary
        # Saves inout_dictionary internally
        self.input_dictionary = dictionary

        # some default parameters we might use in the future
        self.input_dictionary["time_axis"].setdefault("time_integration_scheme", "central_difference")
        self.input_dictionary.setdefault("equation_type", "second_order_in_pressure")
        self.time_integrator = self.input_dictionary["time_axis"]["time_integration_scheme"]
        self.equation_type = self.input_dictionary["equation_type"]

        # Get options
        options_dictionary = self.input_dictionary["options"]
        options_dictionary.setdefault("method", None)
        options_dictionary.setdefault("cell_type", None)
        options_dictionary.setdefault("variant", None)
        options_dictionary.setdefault("degree", None)
        options_dictionary.setdefault("dimension", None)
        options_dictionary.setdefault("automatic_adjoint", False)
        self.method = options_dictionary["method"]
        self.variant = options_dictionary["variant"]
        self.cell_type = options_dictionary["cell_type"]
        self.degree = options_dictionary["degree"]
        self.dimension = options_dictionary["dimension"]

        self.sources = None

        if self.cell_type == "quadrilateral":
            quadrilateral = True
        else:
            quadrilateral = False

        # Checks time inputs
        self.input_dictionary["time_axis"].setdefault("initial_time", 0.0)
        self.initial_time = self.input_dictionary["time_axis"]["initial_time"]
        self.final_time = self.input_dictionary["time_axis"]["final_time"]
        self.dt = self.input_dictionary["time_axis"]["dt"]

        # Checks outputs
        self.input_dictionary.setdefault("visualization", {})
        self.input_dictionary["visualization"].setdefault("forward_output", False)
        self.forward_output = self.input_dictionary["visualization"]["forward_output"]
        self.input_dictionary["visualization"].setdefault("forward_output_filename", "results/forward.pvd")
        self.forward_output_filename = self.input_dictionary["visualization"]["forward_output_filename"]

        self.input_dictionary["visualization"].setdefault("gradient_output", False)
        self.gradient_output = dictionary["visualization"]["gradient_output"]
        self.input_dictionary["visualization"].setdefault("gradient_filename", "results/gradient.pvd")
        self.gradient_filename = dictionary["visualization"]["gradient_filename"]

        self.input_dictionary["visualization"].setdefault("adjoint_output", False)
        self.adjoint_output = dictionary["visualization"]["adjoint_output"]
        self.input_dictionary["visualization"].setdefault("adjoint_filename", "results/adjoint.pvd")
        self.adjoint_filename = dictionary["visualization"]["adjoint_filename"]

        self.input_dictionary["visualization"].setdefault("debug_output", False)
        self.debug_output = self.input_dictionary["visualization"]["debug_output"]

        # Checking source and receiver inputs
        self.input_dictionary["acquisition"].setdefault("source_type", "ricker")
        self.source_type = self.input_dictionary["acquisition"]["source_type"]

        if self.source_type == "ricker":
            self.frequency = self.input_dictionary["acquisition"]["frequency"]
    
        self.input_dictionary["acquisition"].setdefault("amplitude", 1.0)
        self.amplitude = self.input_dictionary["acquisition"]["amplitude"]
    
        self.input_dictionary["acquisition"].setdefault("delay", 1.5)
        self.delay = self.input_dictionary["acquisition"]["delay"]

        self.input_dictionary["acquisition"].setdefault("delay_type", "multiples_of_minimun")
        self.delay_type = self.input_dictionary["acquisition"]["delay_type"]

        self.input_dictionary["acquisition"].setdefault("source_locations", None)
        self.source_locations = self.input_dictionary["acquisition"]["source_locations"]

        self.input_dictionary["acquisition"].setdefault("receiver_locations", None)
        self.receiver_locations = self.input_dictionary["acquisition"]["receiver_locations"]

        # Setting up MPI communicator and checking parallelism:
        self.input_dictionary.setdefault("parallelism", {})
        self.input_dictionary["parallelism"].setdefault("type", "automatic")
        self.parallelism_type = self.input_dictionary["parallelism"]["type"]

        # Checking mesh_parameters
        self.input_dictionary["mesh"].setdefault("user_mesh", None)
        self.input_dictionary["mesh"].setdefault("negative_z", True)
        self.input_dictionary.setdefault("absorving_boundary_conditions", {})
        self.input_dictionary["absorving_boundary_conditions"].setdefault("pad_length", None)
        self.input_dictionary["absorving_boundary_conditions"].setdefault("status", False)
        self.input_dictionary["absorving_boundary_conditions"].setdefault("damping_type", None)
        self.user_mesh = self.input_dictionary["mesh"]["user_mesh"]
        self.mesh_parameters = meshing.MeshingParameters(
            input_mesh_dictionary=self.input_dictionary["mesh"],
            dimension=self.dimension,
            source_frequency=self.input_dictionary["acquisition"]["frequency"],
            comm=self.comm,
            quadrilateral=quadrilateral,
            method=self.method,
            degree=self.degree,
            abc_pad_length=self.input_dictionary["absorving_boundary_conditions"]["pad_length"],
            negative_z=self.input_dictionary["mesh"]["negative_z"]
        )

        # Checking absorving boundary condition parameters
        self.abc_active = self.input_dictionary["absorving_boundary_conditions"]["status"]
        self.damping_type = self.input_dictionary["absorving_boundary_conditions"]["damping_type"]
        self.abc_pad_length = self.input_dictionary["absorving_boundary_conditions"]["pad_length"]

        self.absorb_top = dictionary["absorving_boundary_conditions"].get("absorb_top", False)
        self.absorb_bottom = dictionary["absorving_boundary_conditions"].get("absorb_bottom", True)
        self.absorb_right = dictionary["absorving_boundary_conditions"].get("absorb_right", True)
        self.absorb_left = dictionary["absorving_boundary_conditions"].get("absorb_left", True)
        self.absorb_front = dictionary["absorving_boundary_conditions"].get("absorb_front", True)
        self.absorb_back = dictionary["absorving_boundary_conditions"].get("absorb_back", True)

        # Check automatic adjoint
        self.input_dictionary["time_axis"].setdefault("gradient_sampling_frequency", 99999)
        self.input_dictionary["time_axis"].setdefault("output_frequency", 99999)
        self.gradient_sampling_frequency = self.input_dictionary["time_axis"]["output_frequency"]
        self.output_frequency = self.input_dictionary["time_axis"]["output_frequency"]
        self._sanitize_automatic_adjoint()

<<<<<<< HEAD
        # add random string for temp files
        self.random_id_string = str(uuid.uuid4())[:10]

    @property
    def source_locations(self):
        return self._source_locations
    
    @source_locations.setter
    def source_locations(self, value):
        if self.dimension == 2:
            mesh_lengths = [self.mesh_parameters.length_z, self.mesh_parameters.length_x]
        elif self.dimension == 3:
            mesh_lengths = [self.mesh_parameters.length_z, self.mesh_parameters.length_x, self.mesh_parameters.length_y]
        if value is not None:
            for source in value:
                source_points = list(source)
                _check_point_in_domain(source_points, mesh_lengths, self.mesh_parameters.negative_z)
            self.number_of_sources = len(value)
=======
        # Sanitize output files
        self._sanitize_output()
        self.random_id_string = str(uuid.uuid4())[:10]

    # default_dictionary["absorving_boundary_conditions"] = {
    #     "status": False,  # True or false
    # #  None or non-reflective (outer boundary condition)
    #     "outer_bc": "non-reflective",
    # # polynomial, hyperbolic, shifted_hyperbolic
    #     "damping_type": "polynomial",
    #     "exponent": 2,  # damping layer has a exponent variation
    #     "cmax": 4.7,  # maximum acoustic wave velocity in PML - km/s
    #     "R": 1e-6,  # theoretical reflection coefficient
    # # thickness of the PML in the z-direction (km) - always positive
    #     "lz": 0.25,
    # # thickness of the PML in the x-direction (km) - always positive
    #     "lx": 0.25,
    # # thickness of the PML in the y-direction (km) - always positive
    #     "ly": 0.0,
    # }
    def _check_time_integrator(self):
        if "time_integration_scheme" in self.input_dictionary:
            time_integrator = self.input_dictionary["time_integration_scheme"]
>>>>>>> 577ec94b
        else:
            self.number_of_sources = 1

        self._source_locations = value
    
    @property
    def receiver_locations(self):
        return self._receiver_locations
    
    @receiver_locations.setter
    def receiver_locations(self, value):
        if self.dimension == 2:
            mesh_lengths = [self.mesh_parameters.length_z, self.mesh_parameters.length_x]
        elif self.dimension == 3:
            mesh_lengths = [self.mesh_parameters.length_z, self.mesh_parameters.length_x, self.mesh_parameters.length_y]
        if value is not None:
            for receiver in value:
                receiver_points = list(receiver)
                _check_point_in_domain(receiver_points, mesh_lengths, self.mesh_parameters.negative_z)
            self.number_of_receivers = len(value)

        self._receiver_locations = value

    @property
    def delay_type(self):
        return self._delay_type
    
    @delay_type.setter
    def delay_type(self, value):
        accepted_values = ["multiples_of_minimun", "time"]
        _validate_enum(value, accepted_values, 'delay_type')
        self._delay_type = value

    @property
    def source_type(self):
        return self._source_type
    
    @source_type.setter
    def source_type(self, value):
        accepted_values = ["ricker", "MMS"]
        _validate_enum(value, accepted_values, 'source_type')
        self._source_type = value

    @property
    def source_locations(self):
        return self._source_locations
    
    @source_locations.setter
    def source_locations(self, value):
        if value is not None:
            self.number_of_sources = len(value)
        else:
            self.number_of_sources = 1
        self._source_locations = value

    @property
    def frequency(self):
        return self._frequency
    
    @frequency.setter
    def frequency(self, value):
        if value is not None:
            if value < 1.0:
                warnings.warn("Frequency of {value} too low for realistic FWI.")
            elif value > 50:
                warnings.warn("Frequency of {value} too high for eficient FWI.")
        self._frequency = value

    @property
    def receiver_locations(self):
        return self._receiver_locations
    
    @receiver_locations.setter
    def receiver_locations(self, value):
        if value is not None:
            self.number_of_receivers = len(value)
        else:
            self.number_of_receivers = 1
        self._receiver_locations = value

    @property
    def initial_time(self):
        return self._initial_time
    
    @initial_time.setter
    def initial_time(self, value):
        if value is None:
            value = 0.0
        self._initial_time = value
    
    @property
    def final_time(self):
        return self._final_time
    
    @final_time.setter
    def final_time(self, value):
        if value < self.initial_time:
            raise ValueError(f"Final time of {value} lower than initial time of {self.initial_time} not allowed.")
        
        self._final_time = value

    @property
    def time_integrator(self):
        return self._time_integrator
    
    @time_integrator.setter
    def time_integrator(self, value):
        if value != "central_difference":
            raise ValueError(f"The time integrator of {value} is not implemented yet")
        self._time_integrator = value
    
    @property
    def equation_type(self):
        return self._equation_type
    
    @equation_type.setter
    def equation_type(self, value):
        if value != "second_order_in_pressure":
            raise ValueError(
                "The equation type specified is not implemented yet"
            )
        self._equation_type = value

    @property
    def parallelism_type(self):
        return self._parallelism_type
    
    @parallelism_type.setter
    def parallelism_type(self, value):
        accepted_values = ["custom", "automatic", "spatial", ]
        _validate_enum(value, accepted_values, 'parallelism_type')

        if value == "custom":
            self.shot_ids_per_propagation = self.input_dictionary["parallelism"]["shot_ids_per_propagation"]
        elif value == "automatic":
            self.shot_ids_per_propagation = [[i] for i in range(0, self.number_of_sources)]
        elif value == "spatial":
            self.shot_ids_per_propagation = [[i] for i in range(0, self.number_of_sources)]

        self._parallelism_type = value
        self.comm = utils.mpi_init(self)
        self.comm.comm.barrier()

    def _sanitize_automatic_adjoint(self):
        dictionary = self.input_dictionary
        if "automatic_adjoint" in dictionary:
            self.automatic_adjoint = True
        else:
            self.automatic_adjoint = False

<<<<<<< HEAD
=======
    def _sanitize_comm(self, comm):
        dictionary = self.input_dictionary
        if "parallelism" in dictionary:
            self.parallelism_type = dictionary["parallelism"]["type"]
        else:
            warnings.warn("No paralellism type listed. Assuming automatic")
            self.parallelism_type = "automatic"

        if self.parallelism_type == "custom":
            self.shot_ids_per_propagation = dictionary["parallelism"]["shot_ids_per_propagation"]
        elif self.parallelism_type == "automatic":
            self.shot_ids_per_propagation = [[i] for i in range(0, self.number_of_sources)]
        elif self.parallelism_type == "spatial":
            self.shot_ids_per_propagation = [[i] for i in range(0, self.number_of_sources)]

        if comm is None:
            self.comm = utils.mpi_init(self)
            self.comm.comm.barrier()
        else:
            self.comm = comm

    def _sanitize_acquisition(self):
        dictionary = self.input_dictionary["acquisition"]
        self.number_of_receivers = len(dictionary["receiver_locations"])
        self.receiver_locations = dictionary["receiver_locations"]

        # Check ricker source:
        self.source_type = dictionary["source_type"]
        if self.source_type == "Ricker":
            self.source_type = "ricker"
        elif self.source_type == "MMS":
            self.number_of_sources = 1
            self.source_locations = []
            self.frequency = None
            self.amplitude = None
            self.delay = None
            return

        self.number_of_sources = len(dictionary["source_locations"])
        self.source_locations = dictionary["source_locations"]
        self.frequency = dictionary["frequency"]
        if "amplitude" in dictionary:
            self.amplitude = dictionary["amplitude"]
        else:
            self.amplitude = 1.0
        if "delay" in dictionary:
            self.delay = dictionary["delay"]
        else:
            self.delay = 1.5
        self.delay_type = dictionary.get("delay_type", "multiples_of_minimun")
        self.__check_acquisition()

    def _sanitize_optimization_and_velocity(self):
        """
        Checks if we are doing a FWI and sorts velocity model types, inputs,
        and outputs
        """
        dictionary = self.input_dictionary
        self.velocity_model_type = "file"

        # Check if we are doing a FWI and sorting output locations and
        # velocity model inputs
        self.running_fwi = False
        if "inversion" not in dictionary:
            dictionary["inversion"] = {"perform_fwi": False}

        if dictionary["inversion"]["perform_fwi"]:
            self.running_fwi = True

        if self.running_fwi:
            self._sanitize_optimization_and_velocity_for_fwi()
        else:
            self._sanitize_optimization_and_velocity_without_fwi()

        if self.initial_velocity_model_file is None:
            if "velocity_conditional" not in dictionary["synthetic_data"]:
                self.velocity_model_type = None
                warnings.warn(
                    "No velocity model set initially. If using "
                    "user defined conditional or expression, please "
                    "input it in the Wave object."
                )

        if "velocity_conditional" in dictionary["synthetic_data"]:
            self.velocity_model_type = "conditional"
            self.velocity_conditional = dictionary["synthetic_data"][
                "velocity_conditional"
            ]

        self.forward_output_file = "results/forward_output.pvd"

    def _sanitize_optimization_and_velocity_for_fwi(self):
        self._sanitize_optimization_and_velocity_without_fwi()
        dictionary = self.input_dictionary
        try:
            self.initial_velocity_model_file = dictionary["inversion"][
                "initial_guess_model_file"
            ]
        except KeyError:
            self.initial_velocity_model_file = None
        self.fwi_output_folder = "fwi/"
        self.control_output_file = self.fwi_output_folder + "control"
        self.gradient_output_file = self.fwi_output_folder + "gradient"
        if "optimization_parameters" in dictionary["inversion"]:
            self.optimization_parameters = dictionary["inversion"][
                "optimization_parameters"
            ]
        else:
            default_optimization_parameters = {
                "General": {"Secant": {"Type": "Limited-Memory BFGS",
                                       "Maximum Storage": 10}},
                "Step": {
                    "Type": "Augmented Lagrangian",
                    "Augmented Lagrangian": {
                        "Subproblem Step Type": "Line Search",
                        "Subproblem Iteration Limit": 5.0,
                    },
                    "Line Search": {"Descent Method": {"Type": "Quasi-Newton Step"}},
                },
                "Status Test": {
                    "Gradient Tolerance": 1e-16,
                    "Iteration Limit": None,
                    "Step Tolerance": 1.0e-16,
                },
            }
            self.optimization_parameters = default_optimization_parameters

        if "shot_record_file" in dictionary["inversion"]:
            if dictionary["inversion"]["shot_record_file"] is not None:
                self.real_shot_record = np.load(dictionary["inversion"]["shot_record_file"])

    def _sanitize_optimization_and_velocity_without_fwi(self):
        dictionary = self.input_dictionary
        if "synthetic_data" in dictionary:
            self.initial_velocity_model_file = dictionary["synthetic_data"][
                "real_velocity_file"
            ]
        else:
            dictionary["synthetic_data"] = {"real_velocity_file": None}
            self.initial_velocity_model_file = None

>>>>>>> 577ec94b
    def _sanitize_time_inputs(self):
        self.__check_time()

    def __check_time(self):
        if self.final_time < 0.0:
            raise ValueError(f"Negative time of {self.final_time} not valid.")
        if self.dt > 1.0:
            warnings.warn(f"Time step of {self.dt} too big.")
        if self.dt is None:
            warnings.warn(
                "Timestep not given. Will calculate internally when user \
                    attemps to propagate wave."
            )

    def set_mesh(
        self,
        user_mesh=None,
        input_mesh_parameters={},
    ):
        """
        Set the mesh for the model.

        Parameters
        ----------
        user_mesh : spyro.Mesh, optional
            The desired mesh. The default is None.
        mesh_parameters : dict, optional
            Additional parameters for setting up the mesh. The default is an empty dictionary.

        Returns
        -------
        None
        """
<<<<<<< HEAD
        if user_mesh is not None:
            self.user_mesh = user_mesh
=======

        # Setting default mesh parameters
        mesh_parameters.setdefault("periodic", False)
        mesh_parameters.setdefault("minimum_velocity", 1.5)
        mesh_parameters.setdefault("edge_length", None)
        mesh_parameters.setdefault("dx", None)
        mesh_parameters.setdefault("length_z", self.length_z)
        mesh_parameters.setdefault("length_x", self.length_x)
        mesh_parameters.setdefault("length_y", self.length_y)
        mesh_parameters.setdefault("abc_pad_length", self.abc_pad_length)
        mesh_parameters.setdefault("mesh_file", self.mesh_file)
        mesh_parameters.setdefault("dimension", self.dimension)
        mesh_parameters.setdefault("mesh_type", self.mesh_type)
        mesh_parameters.setdefault("source_frequency", self.frequency)
        mesh_parameters.setdefault("method", self.method)
        mesh_parameters.setdefault("degree", self.degree)
        mesh_parameters.setdefault("velocity_model_file", self.initial_velocity_model_file)
        mesh_parameters.setdefault("cell_type", self.cell_type)
        print(f"Method: {self.method}, Degree: {self.degree}, Dimension: {self.dimension}")
        mesh_parameters.setdefault("cells_per_wavelength", cells_per_wavelength(self.method, self.degree, self.dimension))

        self._set_mesh_length(
            length_z=mesh_parameters["length_z"],
            length_x=mesh_parameters["length_x"],
            length_y=mesh_parameters["length_y"],
        )
        self.set_mesh_type(new_mesh_type=mesh_parameters["mesh_type"])

        if self.mesh_type == "firedrake_mesh":
            automatic_mesh = True
        elif self.mesh_type == "SeismicMesh":
            automatic_mesh = True
        else:
            automatic_mesh = False

        if user_mesh is not None:
            self.user_mesh = user_mesh
            self.mesh_type = "user_mesh"
        elif mesh_parameters["mesh_file"] is not None:
            self.mesh_file = mesh_parameters["mesh_file"]
            self.mesh_type = "file"
        elif automatic_mesh:
            self.user_mesh = self._creating_automatic_mesh(
                mesh_parameters=mesh_parameters
            )

        if (
            mesh_parameters["length_z"] is None
            or mesh_parameters["length_x"] is None
            or (mesh_parameters["length_y"] is None and self.dimension == 2)
        ) and self.mesh_type != "firedrake_mesh":
            warnings.warn(
                "Mesh dimensions not completely reset from initial dictionary"
            )

    def set_mesh_type(self, new_mesh_type=None):
        if new_mesh_type is not None:
            self.mesh_type = new_mesh_type

    def _creating_automatic_mesh(self, mesh_parameters={}):
        """
        Creates an automatic mesh using the specified mesh parameters.
>>>>>>> 577ec94b

        pad_length = None
        if self.abc_active:
            pad_length = self.abc_pad_length
        self.mesh_parameters.set_mesh(user_mesh=user_mesh,input_mesh_parameters=input_mesh_parameters, abc_pad_length=pad_length)

        if self.mesh_parameters.automatic_mesh:
            autoMeshing = meshing.AutomaticMesh(
                mesh_parameters=self.mesh_parameters,
            )

            self.user_mesh = autoMeshing.create_mesh()

    def _set_mesh_length(
        self,
        length_z=None,
        length_x=None,
        length_y=None,
    ):
        if length_z is not None:
            self.mesh_parameters.length_z = length_z
        if length_x is not None:
            self.mesh_parameters.length_x = length_x
        if length_y is not None:
            self.mesh_parameters.length_y = length_y

    def get_mesh(self):
        """Reads in an external mesh and scatters it between cores.

        Returns
        -------
        mesh: Firedrake.Mesh object
            The distributed mesh across `ens_comm`
        """
        if self.mesh_parameters.user_mesh is not None:
            self.user_mesh = self.mesh_parameters.user_mesh
            return self.user_mesh
        elif self.mesh_parameters.mesh_file is not None:
            return io.read_mesh(self.mesh_parameters)
        else:
            return self.user_mesh


def _validate_enum(value, accepted_values, name):
    if value not in accepted_values:
        raise ValueError(f"{name} of {value} not one of {accepted_values}.")
    return value


def _check_point_in_domain(point_coordinates, mesh_lengths, negative_z):
    """
    Checks if a point is within the mesh domain.

    Parameters
    ----------
    point_coordinates : list
        Coordinates of the point to check.
    mesh_lengths : list
        Lengths of the mesh in each dimension (always positive).
    negative_z : bool
        If True, the first dimension (z) is negative.

    Raises
    ------
    ValueError
        If the point is outside the mesh domain.
    """
    if negative_z:
        mesh_lengths[0] = -mesh_lengths[0]
    
    for i, (coord, length) in enumerate(zip(point_coordinates, mesh_lengths)):
        if negative_z and i == 0:
            # For negative_z, domain is [length, 0] (length is negative)
            if not (length <= coord <= 0):
                raise ValueError(
                    f"Coordinate {coord} in dimension {i} is outside the domain [{length}, 0]."
                )
        else:
            # For other dimensions, domain is [0, length]
            if not (0 <= coord <= length):
                raise ValueError(
                    f"Coordinate {coord} in dimension {i} is outside the domain [0, {length}]."
                )<|MERGE_RESOLUTION|>--- conflicted
+++ resolved
@@ -283,7 +283,6 @@
         self.output_frequency = self.input_dictionary["time_axis"]["output_frequency"]
         self._sanitize_automatic_adjoint()
 
-<<<<<<< HEAD
         # add random string for temp files
         self.random_id_string = str(uuid.uuid4())[:10]
 
@@ -302,31 +301,6 @@
                 source_points = list(source)
                 _check_point_in_domain(source_points, mesh_lengths, self.mesh_parameters.negative_z)
             self.number_of_sources = len(value)
-=======
-        # Sanitize output files
-        self._sanitize_output()
-        self.random_id_string = str(uuid.uuid4())[:10]
-
-    # default_dictionary["absorving_boundary_conditions"] = {
-    #     "status": False,  # True or false
-    # #  None or non-reflective (outer boundary condition)
-    #     "outer_bc": "non-reflective",
-    # # polynomial, hyperbolic, shifted_hyperbolic
-    #     "damping_type": "polynomial",
-    #     "exponent": 2,  # damping layer has a exponent variation
-    #     "cmax": 4.7,  # maximum acoustic wave velocity in PML - km/s
-    #     "R": 1e-6,  # theoretical reflection coefficient
-    # # thickness of the PML in the z-direction (km) - always positive
-    #     "lz": 0.25,
-    # # thickness of the PML in the x-direction (km) - always positive
-    #     "lx": 0.25,
-    # # thickness of the PML in the y-direction (km) - always positive
-    #     "ly": 0.0,
-    # }
-    def _check_time_integrator(self):
-        if "time_integration_scheme" in self.input_dictionary:
-            time_integrator = self.input_dictionary["time_integration_scheme"]
->>>>>>> 577ec94b
         else:
             self.number_of_sources = 1
 
@@ -477,150 +451,6 @@
         else:
             self.automatic_adjoint = False
 
-<<<<<<< HEAD
-=======
-    def _sanitize_comm(self, comm):
-        dictionary = self.input_dictionary
-        if "parallelism" in dictionary:
-            self.parallelism_type = dictionary["parallelism"]["type"]
-        else:
-            warnings.warn("No paralellism type listed. Assuming automatic")
-            self.parallelism_type = "automatic"
-
-        if self.parallelism_type == "custom":
-            self.shot_ids_per_propagation = dictionary["parallelism"]["shot_ids_per_propagation"]
-        elif self.parallelism_type == "automatic":
-            self.shot_ids_per_propagation = [[i] for i in range(0, self.number_of_sources)]
-        elif self.parallelism_type == "spatial":
-            self.shot_ids_per_propagation = [[i] for i in range(0, self.number_of_sources)]
-
-        if comm is None:
-            self.comm = utils.mpi_init(self)
-            self.comm.comm.barrier()
-        else:
-            self.comm = comm
-
-    def _sanitize_acquisition(self):
-        dictionary = self.input_dictionary["acquisition"]
-        self.number_of_receivers = len(dictionary["receiver_locations"])
-        self.receiver_locations = dictionary["receiver_locations"]
-
-        # Check ricker source:
-        self.source_type = dictionary["source_type"]
-        if self.source_type == "Ricker":
-            self.source_type = "ricker"
-        elif self.source_type == "MMS":
-            self.number_of_sources = 1
-            self.source_locations = []
-            self.frequency = None
-            self.amplitude = None
-            self.delay = None
-            return
-
-        self.number_of_sources = len(dictionary["source_locations"])
-        self.source_locations = dictionary["source_locations"]
-        self.frequency = dictionary["frequency"]
-        if "amplitude" in dictionary:
-            self.amplitude = dictionary["amplitude"]
-        else:
-            self.amplitude = 1.0
-        if "delay" in dictionary:
-            self.delay = dictionary["delay"]
-        else:
-            self.delay = 1.5
-        self.delay_type = dictionary.get("delay_type", "multiples_of_minimun")
-        self.__check_acquisition()
-
-    def _sanitize_optimization_and_velocity(self):
-        """
-        Checks if we are doing a FWI and sorts velocity model types, inputs,
-        and outputs
-        """
-        dictionary = self.input_dictionary
-        self.velocity_model_type = "file"
-
-        # Check if we are doing a FWI and sorting output locations and
-        # velocity model inputs
-        self.running_fwi = False
-        if "inversion" not in dictionary:
-            dictionary["inversion"] = {"perform_fwi": False}
-
-        if dictionary["inversion"]["perform_fwi"]:
-            self.running_fwi = True
-
-        if self.running_fwi:
-            self._sanitize_optimization_and_velocity_for_fwi()
-        else:
-            self._sanitize_optimization_and_velocity_without_fwi()
-
-        if self.initial_velocity_model_file is None:
-            if "velocity_conditional" not in dictionary["synthetic_data"]:
-                self.velocity_model_type = None
-                warnings.warn(
-                    "No velocity model set initially. If using "
-                    "user defined conditional or expression, please "
-                    "input it in the Wave object."
-                )
-
-        if "velocity_conditional" in dictionary["synthetic_data"]:
-            self.velocity_model_type = "conditional"
-            self.velocity_conditional = dictionary["synthetic_data"][
-                "velocity_conditional"
-            ]
-
-        self.forward_output_file = "results/forward_output.pvd"
-
-    def _sanitize_optimization_and_velocity_for_fwi(self):
-        self._sanitize_optimization_and_velocity_without_fwi()
-        dictionary = self.input_dictionary
-        try:
-            self.initial_velocity_model_file = dictionary["inversion"][
-                "initial_guess_model_file"
-            ]
-        except KeyError:
-            self.initial_velocity_model_file = None
-        self.fwi_output_folder = "fwi/"
-        self.control_output_file = self.fwi_output_folder + "control"
-        self.gradient_output_file = self.fwi_output_folder + "gradient"
-        if "optimization_parameters" in dictionary["inversion"]:
-            self.optimization_parameters = dictionary["inversion"][
-                "optimization_parameters"
-            ]
-        else:
-            default_optimization_parameters = {
-                "General": {"Secant": {"Type": "Limited-Memory BFGS",
-                                       "Maximum Storage": 10}},
-                "Step": {
-                    "Type": "Augmented Lagrangian",
-                    "Augmented Lagrangian": {
-                        "Subproblem Step Type": "Line Search",
-                        "Subproblem Iteration Limit": 5.0,
-                    },
-                    "Line Search": {"Descent Method": {"Type": "Quasi-Newton Step"}},
-                },
-                "Status Test": {
-                    "Gradient Tolerance": 1e-16,
-                    "Iteration Limit": None,
-                    "Step Tolerance": 1.0e-16,
-                },
-            }
-            self.optimization_parameters = default_optimization_parameters
-
-        if "shot_record_file" in dictionary["inversion"]:
-            if dictionary["inversion"]["shot_record_file"] is not None:
-                self.real_shot_record = np.load(dictionary["inversion"]["shot_record_file"])
-
-    def _sanitize_optimization_and_velocity_without_fwi(self):
-        dictionary = self.input_dictionary
-        if "synthetic_data" in dictionary:
-            self.initial_velocity_model_file = dictionary["synthetic_data"][
-                "real_velocity_file"
-            ]
-        else:
-            dictionary["synthetic_data"] = {"real_velocity_file": None}
-            self.initial_velocity_model_file = None
-
->>>>>>> 577ec94b
     def _sanitize_time_inputs(self):
         self.__check_time()
 
@@ -654,73 +484,8 @@
         -------
         None
         """
-<<<<<<< HEAD
         if user_mesh is not None:
             self.user_mesh = user_mesh
-=======
-
-        # Setting default mesh parameters
-        mesh_parameters.setdefault("periodic", False)
-        mesh_parameters.setdefault("minimum_velocity", 1.5)
-        mesh_parameters.setdefault("edge_length", None)
-        mesh_parameters.setdefault("dx", None)
-        mesh_parameters.setdefault("length_z", self.length_z)
-        mesh_parameters.setdefault("length_x", self.length_x)
-        mesh_parameters.setdefault("length_y", self.length_y)
-        mesh_parameters.setdefault("abc_pad_length", self.abc_pad_length)
-        mesh_parameters.setdefault("mesh_file", self.mesh_file)
-        mesh_parameters.setdefault("dimension", self.dimension)
-        mesh_parameters.setdefault("mesh_type", self.mesh_type)
-        mesh_parameters.setdefault("source_frequency", self.frequency)
-        mesh_parameters.setdefault("method", self.method)
-        mesh_parameters.setdefault("degree", self.degree)
-        mesh_parameters.setdefault("velocity_model_file", self.initial_velocity_model_file)
-        mesh_parameters.setdefault("cell_type", self.cell_type)
-        print(f"Method: {self.method}, Degree: {self.degree}, Dimension: {self.dimension}")
-        mesh_parameters.setdefault("cells_per_wavelength", cells_per_wavelength(self.method, self.degree, self.dimension))
-
-        self._set_mesh_length(
-            length_z=mesh_parameters["length_z"],
-            length_x=mesh_parameters["length_x"],
-            length_y=mesh_parameters["length_y"],
-        )
-        self.set_mesh_type(new_mesh_type=mesh_parameters["mesh_type"])
-
-        if self.mesh_type == "firedrake_mesh":
-            automatic_mesh = True
-        elif self.mesh_type == "SeismicMesh":
-            automatic_mesh = True
-        else:
-            automatic_mesh = False
-
-        if user_mesh is not None:
-            self.user_mesh = user_mesh
-            self.mesh_type = "user_mesh"
-        elif mesh_parameters["mesh_file"] is not None:
-            self.mesh_file = mesh_parameters["mesh_file"]
-            self.mesh_type = "file"
-        elif automatic_mesh:
-            self.user_mesh = self._creating_automatic_mesh(
-                mesh_parameters=mesh_parameters
-            )
-
-        if (
-            mesh_parameters["length_z"] is None
-            or mesh_parameters["length_x"] is None
-            or (mesh_parameters["length_y"] is None and self.dimension == 2)
-        ) and self.mesh_type != "firedrake_mesh":
-            warnings.warn(
-                "Mesh dimensions not completely reset from initial dictionary"
-            )
-
-    def set_mesh_type(self, new_mesh_type=None):
-        if new_mesh_type is not None:
-            self.mesh_type = new_mesh_type
-
-    def _creating_automatic_mesh(self, mesh_parameters={}):
-        """
-        Creates an automatic mesh using the specified mesh parameters.
->>>>>>> 577ec94b
 
         pad_length = None
         if self.abc_active:
