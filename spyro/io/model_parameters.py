import numpy as np
import uuid
from mpi4py import MPI
from firedrake import COMM_WORLD
import warnings
from .. import io
from .. import utils
from .. import meshing
<<<<<<< HEAD
from ..sources import full_ricker_wavelet
from copy import deepcopy
from scipy.signal  import sosfilt, iirfilter, zpk2sos


def cells_per_wavelength(method, degree, dimension):
    if method == "mass_lumped_triangle" or method == "MLT":
        method = "MLT"
    else:
        return None
    cell_per_wavelength_dictionary = {
        'mlt2tri': 7.02,
        'mlt3tri': 3.70,
        'mlt4tri': 2.67,
        'mlt5tri': 2.03,
        'mlt2tet': 6.12,
        'mlt3tet': 3.72,
    }
    print(f"method: {method}", flush=True)

    if dimension == 2 and (method == 'MLT' or method == 'CG'):
        cell_type = 'tri'
    if dimension == 3 and (method == 'MLT' or method == 'CG'):
        cell_type = 'tet'

    key = method.lower()+str(degree)+cell_type

    return cell_per_wavelength_dictionary.get(key)


def butter_lowpass_filter_source(wavelet, cutoff, fs, order=2):
    """Low-pass filter the shot record with sampling-rate fs Hz
    and cutoff freq. Hz
    """
    filtered_shot = deepcopy(wavelet)

    fe = 0.5 * fs  # Nyquist Frequency
    f = cutoff/fe

    z, p, k, = iirfilter(order, f, btype='lowpass', ftype='butter', output='zpk')
    sos = zpk2sos(z, p, k)

    firstpass = sosfilt(sos,wavelet )
    filtered_shot = sosfilt(sos, firstpass[::-1])[::-1]
        
    return filtered_shot
=======
>>>>>>> 6f0b0ddd

# default_optimization_parameters = {
#     "General": {"Secant": {"Type": "Limited-Memory BFGS",
# "Maximum Storage": 10}},
#     "Step": {
#         "Type": "Augmented Lagrangian",
#         "Augmented Lagrangian": {
#             "Subproblem Step Type": "Line Search",
#             "Subproblem Iteration Limit": 5.0,
#         },
#         "Line Search": {"Descent Method": {"Type": "Quasi-Newton Step"}},
#     },
#     "Status Test": {
#         "Gradient Tolerance": 1e-16,
#         "Iteration Limit": None,
#         "Step Tolerance": 1.0e-16,
#     },
# }

# default_dictionary = {}
# default_dictionary["options"] = {
#     "cell_type": "T",  # simplexes such as triangles or tetrahedra (T)
# or quadrilaterals (Q)
#     "variant": 'lumped', # lumped, equispaced or DG, default is lumped
#     "method": "MLT", # (MLT/spectral_quadrilateral/DG_triangle/
# DG_quadrilateral) You can either specify a cell_type+variant or a method
#     "degree": 4,  # p order
#     "dimension": 2,  # dimension
#     "automatic_adjoint": False,
# OPTIONAL PARAMETERS
#     "time_integration_scheme": "central_difference",
#     "equation_type": "second_order_in_pressure",
# }

# # Number of cores for the shot. For simplicity, we keep things serial.
# # spyro however supports both spatial parallelism and "shot" parallelism.
# default_dictionary["parallelism"] = {
# # options: automatic (same number of cores for evey processor) or spatial
#     "type": "automatic",
# }

# # Define the domain size without the PML. Here we'll assume a 0.75 x 1.50 km
# # domain and reserve the remaining 250 m for the Perfectly Matched Layer
# # (PML) to absorb
# # outgoing waves on three sides (eg., -z, +-x sides) of the domain.
# default_dictionary["mesh"] = {
#     "Lz": 1.0,  # depth in km - always positive
#     "Lx": 1.0,  # width in km - always positive
#     "Ly": 0.0,  # thickness in km - always positive
#     "mesh_file": None,
# }
# #For use only if you are using a synthetic test model
# #or a forward only simulation -adicionar discrição para modelo direto
# default_dictionary["synthetic_data"] = {
#     "real_mesh_file": None,
#     "real_velocity_file": None,
# }
# default_dictionary["inversion"] = {
#     "perform_fwi": False, # switch to true to make a FWI
#     "initial_guess_model_file": None,
#     "shot_record_file": None,
#     "optimization_parameters": default_optimization_parameters,
# }

# # Specify a 250-m PML on the three sides of the
# # domain to damp outgoing waves.
# default_dictionary["absorving_boundary_conditions"] = {
#     "status": False,  # True or false
# #  None or non-reflective (outer boundary condition)
#     "outer_bc": "non-reflective",
# # polynomial, hyperbolic, shifted_hyperbolic
#     "damping_type": "polynomial",
#     "exponent": 2,  # damping layer has a exponent variation
#     "cmax": 4.7,  # maximum acoustic wave velocity in PML - km/s
#     "R": 1e-6,  # theoretical reflection coefficient
# # thickness of the PML in the z-direction (km) - always positive
#     "lz": 0.25,
# # thickness of the PML in the x-direction (km) - always positive
#     "lx": 0.25,
# # thickness of the PML in the y-direction (km) - always positive
#     "ly": 0.0,
# }

# # Create a source injection operator. Here we use a single source with a
# # Ricker wavelet that has a peak frequency of 8 Hz injected at the
# # center of the mesh.
# # We also specify to record the solution at 101 microphones near the
# # top of the domain.
# # This transect of receivers is created with the helper function
# # `create_transect`.
# default_dictionary["acquisition"] = {
#     "source_type": "ricker",
#     "source_locations": [(-0.1, 0.5)],
#     "frequency": 5.0,
#     "delay": 1.0,
#     "receiver_locations": spyro.create_transect(
#         (-0.10, 0.1), (-0.10, 0.9), 20
#     ),
# }

# # Simulate for 2.0 seconds.
# default_dictionary["time_axis"] = {
#     "initial_time": 0.0,  #  Initial time for event
#     "final_time": 2.00,  # Final time for event
#     "dt": 0.001,  # timestep size
#     "amplitude": 1,  # the Ricker has an amplitude of 1.
# # how frequently to output solution to pvds
#     "output_frequency": 100,
# # how frequently to save solution to RAM
#     "gradient_sampling_frequency": 100,
# }
# default_dictionary["visualization"] = {
#     "forward_output" : True,
#     "output_filename": "results/forward_output.pvd",
#     "fwi_velocity_model_output": False,
#     "velocity_model_filename": None,
#     "gradient_output": False,
#     "gradient_filename": None,
#     "adjoint_output": False,
#     "adjoint_filename": None,
#     "debug_output": False,
# }


class Model_parameters:
    """
    Class that reads and sanitizes input parameters.

    Attributes
    ----------
    input_dictionary: dictionary
        Contains all input parameters already organized based on examples
        from github.
    cell_type: str
        Type of cell used in meshing. Can be "T" for triangles or "Q" for
        quadrilaterals.
    method: str
        Method used in meshing. Can be "MLT" for mass lumped triangles,
        "spectral_quadrilateral" for spectral quadrilaterals, "DG_triangle"
        for discontinuous Galerkin triangles, or "DG_quadrilateral" for
        discontinuous Galerkin quadrilaterals.
    variant: str
        Variant used in meshing. Can be "lumped" for lumped mass matrices,
        "equispaced" for equispaced nodes, or "DG" for discontinuous Galerkin
        nodes.
    degree: int
        Degree of the basis functions used in the FEM.
    dimension: int
        Dimension of the mesh.
    final_time: float
        Final time of the simulation.
    dt: float
        Time step of the simulation.
    initial_time: float
        Initial time of the simulation.
    output_frequency: int
        Frequency of outputting the solution to pvd files.
    gradient_sampling_frequency: int
        Frequency of saving the solution to RAM.
    number_of_sources: int
        Number of sources used in the simulation.
    source_locations: list
        List of source locations.
    frequency: float
        Frequency of the source.
    amplitude: float
        Amplitude of the source.
    delay: float
        Delay of the source.
    number_of_receivers: int
        Number of receivers used in the simulation.
    receiver_locations: list
        List of receiver locations.
    parallelism_type: str
        Type of parallelism used in the simulation. Can be "automatic" for
        automatic parallelism or "spatial" for spatial parallelism.
    mesh_file: str
        Path to the mesh file.
    length_z: float
        Length of the domain in the z-direction.
    length_x: float
        Length of the domain in the x-direction.
    length_y: float
        Length of the domain in the y-direction.
    user_mesh: spyro.Mesh
        User defined mesh.
    firedrake_mesh: firedrake.Mesh
        Firedrake mesh.
    abc_active: bool
        Whether or not the absorbing boundary conditions are used.
    abc_exponent: int
        Exponent of the absorbing boundary conditions.
    abc_cmax: float
        Maximum acoustic wave velocity in the absorbing boundary conditions.
    abc_R: float
        Theoretical reflection coefficient of the absorbing boundary
        conditions.
    abc_pad_length: float
        Thickness of the absorbing boundary conditions.
    source_type: str
        Type of source used in the simulation. Can be "ricker" for a Ricker
        wavelet or "MMS" for a manufactured solution.
    running_fwi: bool
        Whether or not the simulation is a FWI.
    initial_velocity_model_file: str
        Path to the initial velocity model file.
    fwi_output_folder: str
        Path to the FWI output folder.
    control_output_file: str
        Path to the control output file.
    gradient_output_file: str
        Path to the gradient output file.
    optimization_parameters: dict
        Dictionary of the optimization parameters.
    automatic_adjoint: bool
        Whether or not the adjoint is calculated automatically.
    forward_output: bool
        Whether or not the forward output is saved.
    fwi_velocity_model_output: bool
        Whether or not the FWI velocity model output is saved.
    gradient_output: bool
        Whether or not the gradient output is saved.
    adjoint_output: bool
        Whether or not the adjoint output is saved.
    forward_output_file: str
        Path to the forward output file.
    fwi_velocity_model_output_file: str
        Path to the FWI velocity model output file.
    gradient_output_file: str
        Path to the gradient output file.
    adjoint_output_file: str
        Path to the adjoint output file.
    comm: MPI communicator
        MPI communicator.
    velocity_model_type: str
        Type of velocity model used in the simulation. Can be "file" for a
        file, "conditional" for a conditional, or None for no velocity model.
    velocity_conditional: str
        Conditional used for the velocity model.
    equation_type: str
        Type of equation used in the simulation. Can be "second_order_in_pressure".
    time_integrator: str
        Type of time integrator used in the simulation. Can be "central_difference".

    Methods
    -------
    get_wavelet()
        Returns a wavelet based on the source type.
    set_mesh()
        Sets the mesh.
    get_mesh()
        Reads in a mesh and scatters it between cores.
    """

    def __init__(self, dictionary=None, comm=None):
        """Initializes class that reads and sanitizes input parameters.
        A dictionary can be used.

        Parameters
        ----------
        dictionary: 'dictionary' (optional)
            Contains all input parameters already organized based on examples
            from github.
        comm: MPI communicator (optional)
            MPI comunicator. If None is given model_parameters creates one.

        Returns
        -------
        model_parameters: :class: 'model_parameters' object
        """
        # Converts old dictionary to new one. Deprecated feature
        if "opts" in dictionary:
            warnings.warn("Old deprecated dictionary style in usage.")
            dictionary = io.Dictionary_conversion(dictionary).new_dictionary
        # Saves inout_dictionary internally
        self.input_dictionary = dictionary

        # Sanitizes method or cell_type+variant inputs
        Options = io.dictionaryio.read_options(self.input_dictionary["options"])
        self.cell_type = Options.cell_type
        self.method = Options.method
        self.variant = Options.variant
        self.degree = Options.degree
        self.dimension = Options.dimension
        self.time_integrator = self._check_time_integrator()
        self.equation_type = self._check_equation_type()

        # Checks time inputs
        self._sanitize_time_inputs()

        # Checks inversion variables, FWI and velocity model inputs and outputs
        self.real_shot_record = None
        self._sanitize_optimization_and_velocity()

        # Checking mesh_parameters
        # self._sanitize_mesh()
        Mesh_parameters = io.dictionaryio.read_mesh(
            mesh_dictionary=self.input_dictionary["mesh"],
            dimension=self.dimension,
        )
        self.mesh_file = Mesh_parameters.mesh_file
        self.mesh_type = Mesh_parameters.mesh_type
        self.length_z = Mesh_parameters.length_z
        self.length_x = Mesh_parameters.length_x
        self.length_y = Mesh_parameters.length_y
        self.user_mesh = Mesh_parameters.user_mesh
        self.firedrake_mesh = Mesh_parameters.firedrake_mesh

        # Checking absorving boundary condition parameters
        self._sanitize_absorving_boundary_condition()

        # Checking source and receiver inputs
        self._sanitize_acquisition()

        # Setting up MPI communicator and checking parallelism:
        self._sanitize_comm(comm)

        # Check automatic adjoint
        self._sanitize_automatic_adjoint()

        # Sanitize output files
        self._sanitize_output()
        self.random_id_string = str(uuid.uuid4())[:10]

    # default_dictionary["absorving_boundary_conditions"] = {
    #     "status": False,  # True or false
    # #  None or non-reflective (outer boundary condition)
    #     "outer_bc": "non-reflective",
    # # polynomial, hyperbolic, shifted_hyperbolic
    #     "damping_type": "polynomial",
    #     "exponent": 2,  # damping layer has a exponent variation
    #     "cmax": 4.7,  # maximum acoustic wave velocity in PML - km/s
    #     "R": 1e-6,  # theoretical reflection coefficient
    # # thickness of the PML in the z-direction (km) - always positive
    #     "lz": 0.25,
    # # thickness of the PML in the x-direction (km) - always positive
    #     "lx": 0.25,
    # # thickness of the PML in the y-direction (km) - always positive
    #     "ly": 0.0,
    # }
    def _check_time_integrator(self):
        if "time_integration_scheme" in self.input_dictionary:
            time_integrator = self.input_dictionary["time_integration_scheme"]
        else:
            time_integrator = "central_difference"

        if time_integrator != "central_difference":
            raise ValueError(
                "The time integrator specified is not implemented yet"
            )

        return time_integrator

    def _check_equation_type(self):
        if "equation_type" in self.input_dictionary:
            equation_type = self.input_dictionary["equation_type"]
        else:
            equation_type = "second_order_in_pressure"

        if equation_type != "second_order_in_pressure":
            raise ValueError(
                "The equation type specified is not implemented yet"
            )

        return equation_type

    def _sanitize_absorving_boundary_condition(self):
        if "absorving_boundary_conditions" not in self.input_dictionary:
            self.input_dictionary["absorving_boundary_conditions"] = {
                "status": False
            }
        dictionary = self.input_dictionary["absorving_boundary_conditions"]
        self.abc_active = dictionary["status"]

        BL_obj = io.boundary_layer_io.read_boundary_layer(dictionary)
        self.abc_exponent = BL_obj.abc_exponent
        self.abc_cmax = BL_obj.abc_cmax
        self.abc_R = BL_obj.abc_R
        self.abc_pad_length = BL_obj.abc_pad_length
        self.abc_boundary_layer_type = BL_obj.abc_boundary_layer_type

        self.absorb_top = dictionary.get("absorb_top", False)
        self.absorb_bottom = dictionary.get("absorb_bottom", True)
        self.absorb_right = dictionary.get("absorb_right", True)
        self.absorb_left = dictionary.get("absorb_left", True)
        self.absorb_front = dictionary.get("absorb_front", True)
        self.absorb_back = dictionary.get("absorb_back", True)

    def _sanitize_output(self):
        #         default_dictionary["visualization"] = {
        #     "forward_output" : True,
        #     "forward_output_filename": "results/forward.pvd",
        #     "fwi_velocity_model_output": False,
        #     "velocity_model_filename": None,
        #     "gradient_output": False,
        #     "gradient_filename": None,
        #     "adjoint_output": False,
        #     "adjoint_filename": None,
        # }
        # Checking if any output should be saved
        if "visualization" in self.input_dictionary:
            dictionary = self.input_dictionary["visualization"]
        else:
            dictionary = {
                "forward_output": False,
                "fwi_velocity_model_output": False,
                "gradient_output": False,
                "adjoint_output": False,
            }
            self.input_dictionary["visualization"] = dictionary

        self.forward_output = dictionary["forward_output"]

        if "fwi_velocity_model_output" in dictionary:
            self.fwi_velocity_model_output = dictionary[
                "fwi_velocity_model_output"
            ]
        else:
            self.fwi_velocity_model_output = False

        if "gradient_output" in dictionary:
            self.gradient_output = dictionary["gradient_output"]
        else:
            self.gradient_output = False

        if "adjoint_output" in dictionary:
            self.adjoint_output = dictionary["adjoint_output"]
        else:
            self.adjoint_output = False

        # Getting output file names
        self._sanitize_output_files()

    def _sanitize_output_files(self):
        self._sanitize_forward_output_files()
        dictionary = self.input_dictionary["visualization"]

        # Estabilishing velocity model file and setting a default
        if "velocity_model_filename" not in dictionary:
            self.fwi_velocity_model_output_file = (
                "results/fwi_velocity_model.pvd"
            )
        elif dictionary["velocity_model_filename"] is None:
            self.fwi_velocity_model_output_file = dictionary[
                "velocity_model_filename"
            ]
        else:
            self.fwi_velocity_model_output_file = (
                "results/fwi_velocity_model.pvd"
            )

        self._check_debug_output()

    def _sanitize_forward_output_files(self):
        dictionary = self.input_dictionary["visualization"]
        if "forward_output_filename" not in dictionary:
            self.forward_output_file = "results/forward_propogation.pvd"
        elif dictionary["forward_output_filename"] is not None:
            self.forward_output_file = dictionary["forward_output_filename"]
        else:
            self.forward_output_file = "results/forward_propagation.pvd"

    def _sanitize_adjoint_and_gradient_output_files(self):
        dictionary = self.input_dictionary["visualization"]
        # Estabilishing gradient file and setting a default
        if "gradient_filename" not in dictionary:
            self.gradient_output_file = "results/gradient.pvd"
        elif dictionary["gradient_filename"] is None:
            self.gradient_output_file = dictionary["gradient_filename"]
        else:
            self.gradient_output_file = "results/gradient.pvd"

        # Estabilishing adjoint file and setting a default
        if "adjoint_filename" not in dictionary:
            self.adjoint_output_file = "results/adjoint.pvd"
        elif dictionary["adjoint_filename"] is None:
            self.adjoint_output_file = dictionary["adjoint_filename"]
        else:
            self.adjoint_output_file = "results/adjoint.pvd"

    def _check_debug_output(self):
        dictionary = self.input_dictionary["visualization"]
        # Estabilishing debug output
        if "debug_output" not in dictionary:
            self.debug_output = False
        elif dictionary["debug_output"] is None:
            self.debug_output = False
        elif dictionary["debug_output"] is False:
            self.debug_output = False
        elif dictionary["debug_output"] is True:
            self.debug_output = True
        else:
            raise ValueError("Debug output not understood")

<<<<<<< HEAD
    def get_wavelet(self):
        """Returns a wavelet based on the source type.

        Returns
        -------
        wavelet : numpy.ndarray
            Wavelet values in each time step to be used in the simulation.
        """
        if self.source_type == "ricker":
            if "delay_type" in self.input_dictionary["acquisition"]:
                delay_type = self.input_dictionary["acquisition"]["delay_type"]
                self.delay_type = delay_type
            else:
                delay_type = "multiples_of_minimun"
                self.delay_type = delay_type
            wavelet = full_ricker_wavelet(
                dt=self.dt,
                final_time=self.final_time,
                frequency=self.frequency,
                delay=self.delay,
                amplitude=self.amplitude,
                delay_type=delay_type,
            )
        elif self.source_type == "MMS":
            wavelet = None
        else:
            raise ValueError(
                f"Source type of {self.source_type} not yet implemented."
            )
        
        if "frequency_filter" in "delay_type" in self.input_dictionary:
            wavelet = butter_lowpass_filter_source(wavelet, self.frequency, 1/self.dt, order=2)

        return wavelet

=======
>>>>>>> 6f0b0ddd
    def _sanitize_automatic_adjoint(self):
        dictionary = self.input_dictionary
        if "automatic_adjoint" in dictionary:
            self.automatic_adjoint = True
        else:
            self.automatic_adjoint = False

    def _sanitize_comm(self, comm):
        dictionary = self.input_dictionary
        if "parallelism" in dictionary:
            self.parallelism_type = dictionary["parallelism"]["type"]
        else:
            warnings.warn("No paralellism type listed. Assuming automatic")
            self.parallelism_type = "automatic"

        if self.parallelism_type == "custom":
            self.shot_ids_per_propagation = dictionary["parallelism"]["shot_ids_per_propagation"]
        elif self.parallelism_type == "automatic":
            available_cores = COMM_WORLD.size
            self.shot_ids_per_propagation = [[i] for i in range(0, self.number_of_sources)]
        elif self.parallelism_type == "spatial":
            self.shot_ids_per_propagation = [[i] for i in range(0, self.number_of_sources)]

        if comm is None:
            self.comm = utils.mpi_init(self)
            self.comm.comm.barrier()
        else:
            self.comm = comm

    def _sanitize_acquisition(self):
        dictionary = self.input_dictionary["acquisition"]
        self.number_of_receivers = len(dictionary["receiver_locations"])
        self.receiver_locations = dictionary["receiver_locations"]

        # Check ricker source:
        self.source_type = dictionary["source_type"]
        if self.source_type == "Ricker":
            self.source_type = "ricker"
        elif self.source_type == "MMS":
            self.number_of_sources = 1
            self.source_locations = []
            self.frequency = None
            self.amplitude = None
            self.delay = None
            return

        self.number_of_sources = len(dictionary["source_locations"])
        self.source_locations = dictionary["source_locations"]
        self.frequency = dictionary["frequency"]
        if "amplitude" in dictionary:
            self.amplitude = dictionary["amplitude"]
        else:
            self.amplitude = 1.0
        if "delay" in dictionary:
            self.delay = dictionary["delay"]
        else:
            self.delay = 1.5
        self.delay_type = dictionary.get("delay_type", "multiples_of_minimun")
        self.__check_acquisition()

    def _sanitize_optimization_and_velocity(self):
        """
        Checks if we are doing a FWI and sorts velocity model types, inputs,
        and outputs
        """
        dictionary = self.input_dictionary
        self.velocity_model_type = "file"

        # Check if we are doing a FWI and sorting output locations and
        # velocity model inputs
        self.running_fwi = False
        if "inversion" not in dictionary:
            dictionary["inversion"] = {"perform_fwi": False}

        if dictionary["inversion"]["perform_fwi"]:
            self.running_fwi = True

        if self.running_fwi:
            self._sanitize_optimization_and_velocity_for_fwi()
        else:
            self._sanitize_optimization_and_velocity_without_fwi()

        if self.initial_velocity_model_file is None:
            if "velocity_conditional" not in dictionary["synthetic_data"]:
                self.velocity_model_type = None
                warnings.warn(
                    "No velocity model set initially. If using "
                    "user defined conditional or expression, please "
                    "input it in the Wave object."
                )

        if "velocity_conditional" in dictionary["synthetic_data"]:
            self.velocity_model_type = "conditional"
            self.velocity_conditional = dictionary["synthetic_data"][
                "velocity_conditional"
            ]

        self.forward_output_file = "results/forward_output.pvd"

    def _sanitize_optimization_and_velocity_for_fwi(self):
        self._sanitize_optimization_and_velocity_without_fwi()
        dictionary = self.input_dictionary
        try:
            self.initial_velocity_model_file = dictionary["inversion"][
                "initial_guess_model_file"
            ]
        except:
            self.initial_velocity_model_file = None
        self.fwi_output_folder = "fwi/"
        self.control_output_file = self.fwi_output_folder + "control"
        self.gradient_output_file = self.fwi_output_folder + "gradient"
        if "optimization_parameters" in dictionary["inversion"]:
            self.optimization_parameters = dictionary["inversion"][
                "optimization_parameters"
            ]
        else:
            default_optimization_parameters = {
                "General": {"Secant": {"Type": "Limited-Memory BFGS",
                                       "Maximum Storage": 10}},
                "Step": {
                    "Type": "Augmented Lagrangian",
                    "Augmented Lagrangian": {
                        "Subproblem Step Type": "Line Search",
                        "Subproblem Iteration Limit": 5.0,
                    },
                    "Line Search": {"Descent Method": {"Type": "Quasi-Newton Step"}},
                },
                "Status Test": {
                    "Gradient Tolerance": 1e-16,
                    "Iteration Limit": None,
                    "Step Tolerance": 1.0e-16,
                },
            }
            self.optimization_parameters = default_optimization_parameters

        if "shot_record_file" in dictionary["inversion"]:
            if dictionary["inversion"]["shot_record_file"] is not None:
                self.real_shot_record = np.load(dictionary["inversion"]["shot_record_file"])
    def _sanitize_optimization_and_velocity_without_fwi(self):
        dictionary = self.input_dictionary
        if "synthetic_data" in dictionary:
            self.initial_velocity_model_file = dictionary["synthetic_data"][
                "real_velocity_file"
            ]
        else:
            dictionary["synthetic_data"] = {"real_velocity_file": None}
            self.initial_velocity_model_file = None

    def _sanitize_time_inputs(self):
        dictionary = self.input_dictionary["time_axis"]
        self.final_time = dictionary["final_time"]
        self._dt = dictionary["dt"]
        if "initial_time" in dictionary:
            self.initial_time = dictionary["initial_time"]
        else:
            self.initial_time = 0.0
        self.output_frequency = dictionary["output_frequency"]
        self.gradient_sampling_frequency = dictionary[
            "gradient_sampling_frequency"
        ]

        self.__check_time()

    def __check_acquisition(self):
        for source in self.source_locations:
            if self.dimension == 2:
                source_z, source_x = source
                source_y = 0.0
            elif self.dimension == 3:
                source_z, source_x, source_y = source
            else:
                raise ValueError("Source input type not supported")

    def __check_time(self):
        if self.final_time < 0.0:
            raise ValueError(f"Negative time of {self.final_time} not valid.")
        if self._dt > 1.0:
            warnings.warn(f"Time step of {self.dt} too big.")
        if self._dt is None:
            warnings.warn(
                "Timestep not given. Will calculate internally when user \
                    attemps to propagate wave."
            )

    def set_mesh(
        self,
        user_mesh=None,
        mesh_parameters={},
    ):
        """
        Set the mesh for the model.

        Parameters
        ----------
        user_mesh : spyro.Mesh, optional
            The desired mesh. The default is None.
        mesh_parameters : dict, optional
            Additional parameters for setting up the mesh. The default is an empty dictionary.

        Returns
        -------
        None
        """

        # Setting default mesh parameters
        mesh_parameters.setdefault("periodic", False)
        mesh_parameters.setdefault("minimum_velocity", 1.5)
        mesh_parameters.setdefault("edge_length", None)
        mesh_parameters.setdefault("dx", None)
        mesh_parameters.setdefault("length_z", self.length_z)
        mesh_parameters.setdefault("length_x", self.length_x)
        mesh_parameters.setdefault("length_y", self.length_y)
        mesh_parameters.setdefault("abc_pad_length", self.abc_pad_length)
        mesh_parameters.setdefault("mesh_file", self.mesh_file)
        mesh_parameters.setdefault("dimension", self.dimension)
        mesh_parameters.setdefault("mesh_type", self.mesh_type)
        mesh_parameters.setdefault("source_frequency", self.frequency)
        mesh_parameters.setdefault("method", self.method)
        mesh_parameters.setdefault("degree", self.degree)
        mesh_parameters.setdefault("velocity_model_file", self.initial_velocity_model_file)
        mesh_parameters.setdefault("cell_type", self.cell_type)
        mesh_parameters.setdefault("cells_per_wavelength", cells_per_wavelength(self.method, self.degree, self.dimension))

        self._set_mesh_length(
            length_z=mesh_parameters["length_z"],
            length_x=mesh_parameters["length_x"],
            length_y=mesh_parameters["length_y"],
        )

        if self.mesh_type == "firedrake_mesh":
            automatic_mesh = True
        elif self.mesh_type == "SeismicMesh":
            automatic_mesh = True
        else:
            automatic_mesh = False

        if user_mesh is not None:
            self.user_mesh = user_mesh
            self.mesh_type = "user_mesh"
        elif mesh_parameters["mesh_file"] is not None:
            self.mesh_file = mesh_parameters["mesh_file"]
            self.mesh_type = "file"
        elif automatic_mesh:
            self.user_mesh = self._creating_automatic_mesh(
                mesh_parameters=mesh_parameters
            )

        if (
            mesh_parameters["length_z"] is None
            or mesh_parameters["length_x"] is None
            or (mesh_parameters["length_y"] is None and self.dimension == 2)
        ) and self.mesh_type != "firedrake_mesh":
            warnings.warn(
                "Mesh dimensions not completely reset from initial dictionary"
            )

    def _creating_automatic_mesh(self, mesh_parameters={}):
        """
        Creates an automatic mesh using the specified mesh parameters.

        Args:
            mesh_parameters (dict): A dictionary containing the parameters for meshing.

        Returns:
            Mesh: The created mesh object.
        """
        AutoMeshing = meshing.AutomaticMesh(
            comm=self.comm,
            mesh_parameters=mesh_parameters,
        )

        return AutoMeshing.create_mesh()

    def _set_mesh_length(
        self,
        length_z=None,
        length_x=None,
        length_y=None,
    ):
        if length_z is not None:
            self.length_z = length_z
        if length_x is not None:
            self.length_x = length_x
        if length_y is not None:
            self.length_y = length_y

    def get_mesh(self):
        """Reads in an external mesh and scatters it between cores.

        Returns
        -------
        mesh: Firedrake.Mesh object
            The distributed mesh across `ens_comm`
        """
        if self.user_mesh is False:
            non_file_mesh = None
        else:
            non_file_mesh = self.user_mesh

        if self.mesh_file is not None:
            return io.read_mesh(self)
        elif (
            self.mesh_type == "user_mesh" or self.mesh_type == "firedrake_mesh"
        ):
            return non_file_mesh
        elif self.mesh_type == "SeismicMesh":
            return non_file_mesh<|MERGE_RESOLUTION|>--- conflicted
+++ resolved
@@ -6,55 +6,6 @@
 from .. import io
 from .. import utils
 from .. import meshing
-<<<<<<< HEAD
-from ..sources import full_ricker_wavelet
-from copy import deepcopy
-from scipy.signal  import sosfilt, iirfilter, zpk2sos
-
-
-def cells_per_wavelength(method, degree, dimension):
-    if method == "mass_lumped_triangle" or method == "MLT":
-        method = "MLT"
-    else:
-        return None
-    cell_per_wavelength_dictionary = {
-        'mlt2tri': 7.02,
-        'mlt3tri': 3.70,
-        'mlt4tri': 2.67,
-        'mlt5tri': 2.03,
-        'mlt2tet': 6.12,
-        'mlt3tet': 3.72,
-    }
-    print(f"method: {method}", flush=True)
-
-    if dimension == 2 and (method == 'MLT' or method == 'CG'):
-        cell_type = 'tri'
-    if dimension == 3 and (method == 'MLT' or method == 'CG'):
-        cell_type = 'tet'
-
-    key = method.lower()+str(degree)+cell_type
-
-    return cell_per_wavelength_dictionary.get(key)
-
-
-def butter_lowpass_filter_source(wavelet, cutoff, fs, order=2):
-    """Low-pass filter the shot record with sampling-rate fs Hz
-    and cutoff freq. Hz
-    """
-    filtered_shot = deepcopy(wavelet)
-
-    fe = 0.5 * fs  # Nyquist Frequency
-    f = cutoff/fe
-
-    z, p, k, = iirfilter(order, f, btype='lowpass', ftype='butter', output='zpk')
-    sos = zpk2sos(z, p, k)
-
-    firstpass = sosfilt(sos,wavelet )
-    filtered_shot = sosfilt(sos, firstpass[::-1])[::-1]
-        
-    return filtered_shot
-=======
->>>>>>> 6f0b0ddd
 
 # default_optimization_parameters = {
 #     "General": {"Secant": {"Type": "Limited-Memory BFGS",
@@ -549,44 +500,6 @@
         else:
             raise ValueError("Debug output not understood")
 
-<<<<<<< HEAD
-    def get_wavelet(self):
-        """Returns a wavelet based on the source type.
-
-        Returns
-        -------
-        wavelet : numpy.ndarray
-            Wavelet values in each time step to be used in the simulation.
-        """
-        if self.source_type == "ricker":
-            if "delay_type" in self.input_dictionary["acquisition"]:
-                delay_type = self.input_dictionary["acquisition"]["delay_type"]
-                self.delay_type = delay_type
-            else:
-                delay_type = "multiples_of_minimun"
-                self.delay_type = delay_type
-            wavelet = full_ricker_wavelet(
-                dt=self.dt,
-                final_time=self.final_time,
-                frequency=self.frequency,
-                delay=self.delay,
-                amplitude=self.amplitude,
-                delay_type=delay_type,
-            )
-        elif self.source_type == "MMS":
-            wavelet = None
-        else:
-            raise ValueError(
-                f"Source type of {self.source_type} not yet implemented."
-            )
-        
-        if "frequency_filter" in "delay_type" in self.input_dictionary:
-            wavelet = butter_lowpass_filter_source(wavelet, self.frequency, 1/self.dt, order=2)
-
-        return wavelet
-
-=======
->>>>>>> 6f0b0ddd
     def _sanitize_automatic_adjoint(self):
         dictionary = self.input_dictionary
         if "automatic_adjoint" in dictionary:
