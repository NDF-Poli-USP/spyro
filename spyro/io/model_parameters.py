import numpy as np
import uuid
from mpi4py import MPI  # noqa:F401
from firedrake import COMM_WORLD  # noqa:
import warnings
from .. import io
from .. import utils
from .. import meshing
from ..meshing.meshing_functions import cells_per_wavelength

# default_optimization_parameters = {
#     "General": {"Secant": {"Type": "Limited-Memory BFGS",
# "Maximum Storage": 10}},
#     "Step": {
#         "Type": "Augmented Lagrangian",
#         "Augmented Lagrangian": {
#             "Subproblem Step Type": "Line Search",
#             "Subproblem Iteration Limit": 5.0,
#         },
#         "Line Search": {"Descent Method": {"Type": "Quasi-Newton Step"}},
#     },
#     "Status Test": {
#         "Gradient Tolerance": 1e-16,
#         "Iteration Limit": None,
#         "Step Tolerance": 1.0e-16,
#     },
# }

# default_dictionary = {}
# default_dictionary["options"] = {
#     "cell_type": "T",  # simplexes such as triangles or tetrahedra (T)
# or quadrilaterals (Q)
#     "variant": 'lumped', # lumped, equispaced or DG, default is lumped
#     "method": "MLT", # (MLT/spectral_quadrilateral/DG_triangle/
# DG_quadrilateral) You can either specify a cell_type+variant or a method
#     "degree": 4,  # p order
#     "dimension": 2,  # dimension
#     "automatic_adjoint": False,
# OPTIONAL PARAMETERS
#     "time_integration_scheme": "central_difference",
#     "equation_type": "second_order_in_pressure",
# }

# # Number of cores for the shot. For simplicity, we keep things serial.
# # spyro however supports both spatial parallelism and "shot" parallelism.
# default_dictionary["parallelism"] = {
# # options: automatic (same number of cores for evey processor) or spatial
#     "type": "automatic",
# }

# # Define the domain size without the PML. Here we'll assume a 0.75 x 1.50 km
# # domain and reserve the remaining 250 m for the Perfectly Matched Layer
# # (PML) to absorb
# # outgoing waves on three sides (eg., -z, +-x sides) of the domain.
# default_dictionary["mesh"] = {
#     "Lz": 1.0,  # depth in km - always positive
#     "Lx": 1.0,  # width in km - always positive
#     "Ly": 0.0,  # thickness in km - always positive
#     "mesh_file": None,
# }
# #For use only if you are using a synthetic test model
# #or a forward only simulation -adicionar discrição para modelo direto
# default_dictionary["synthetic_data"] = {
#     "real_mesh_file": None,
#     "real_velocity_file": None,
# }
# default_dictionary["inversion"] = {
#     "perform_fwi": False, # switch to true to make a FWI
#     "initial_guess_model_file": None,
#     "shot_record_file": None,
#     "optimization_parameters": default_optimization_parameters,
# }

# # Specify a 250-m PML on the three sides of the
# # domain to damp outgoing waves.
# default_dictionary["absorving_boundary_conditions"] = {
#     "status": False,  # True or false
# #  None or non-reflective (outer boundary condition)
#     "outer_bc": "non-reflective",
# # polynomial, hyperbolic, shifted_hyperbolic
#     "damping_type": "polynomial",
#     "exponent": 2,  # damping layer has a exponent variation
#     "cmax": 4.7,  # maximum acoustic wave velocity in PML - km/s
#     "R": 1e-6,  # theoretical reflection coefficient
# # thickness of the PML in the z-direction (km) - always positive
#     "lz": 0.25,
# # thickness of the PML in the x-direction (km) - always positive
#     "lx": 0.25,
# # thickness of the PML in the y-direction (km) - always positive
#     "ly": 0.0,
# }

# # Create a source injection operator. Here we use a single source with a
# # Ricker wavelet that has a peak frequency of 8 Hz injected at the
# # center of the mesh.
# # We also specify to record the solution at 101 microphones near the
# # top of the domain.
# # This transect of receivers is created with the helper function
# # `create_transect`.
# default_dictionary["acquisition"] = {
#     "source_type": "ricker",
#     "source_locations": [(-0.1, 0.5)],
#     "frequency": 5.0,
#     "delay": 1.0,
#     "receiver_locations": spyro.create_transect(
#         (-0.10, 0.1), (-0.10, 0.9), 20
#     ),
# }

# # Simulate for 2.0 seconds.
# default_dictionary["time_axis"] = {
#     "initial_time": 0.0,  #  Initial time for event
#     "final_time": 2.00,  # Final time for event
#     "dt": 0.001,  # timestep size
#     "amplitude": 1,  # the Ricker has an amplitude of 1.
# # how frequently to output solution to pvds
#     "output_frequency": 100,
# # how frequently to save solution to RAM
#     "gradient_sampling_frequency": 100,
# }
# default_dictionary["visualization"] = {
#     "forward_output" : True,
#     "output_filename": "results/forward_output.pvd",
#     "fwi_velocity_model_output": False,
#     "velocity_model_filename": None,
#     "gradient_output": False,
#     "gradient_filename": None,
#     "adjoint_output": False,
#     "adjoint_filename": None,
#     "debug_output": False,
# }


class Model_parameters:
    """
    Class that reads and sanitizes input parameters.

    Attributes
    ----------
    input_dictionary: dictionary
        Contains all input parameters already organized based on examples
        from github.
    cell_type: str
        Type of cell used in meshing. Can be "T" for triangles or "Q" for
        quadrilaterals.
    method: str
        Method used in meshing. Can be "MLT" for mass lumped triangles,
        "spectral_quadrilateral" for spectral quadrilaterals, "DG_triangle"
        for discontinuous Galerkin triangles, or "DG_quadrilateral" for
        discontinuous Galerkin quadrilaterals.
    variant: str
        Variant used in meshing. Can be "lumped" for lumped mass matrices,
        "equispaced" for equispaced nodes, or "DG" for discontinuous Galerkin
        nodes.
    degree: int
        Degree of the basis functions used in the FEM.
    dimension: int
        Dimension of the mesh.
    final_time: float
        Final time of the simulation.
    dt: float
        Time step of the simulation.
    initial_time: float
        Initial time of the simulation.
    output_frequency: int
        Frequency of outputting the solution to pvd files.
    gradient_sampling_frequency: int
        Frequency of saving the solution to RAM.
    number_of_sources: int
        Number of sources used in the simulation.
    source_locations: list
        List of source locations.
    frequency: float
        Frequency of the source.
    amplitude: float
        Amplitude of the source.
    delay: float
        Delay of the source.
    number_of_receivers: int
        Number of receivers used in the simulation.
    receiver_locations: list
        List of receiver locations.
    parallelism_type: str
        Type of parallelism used in the simulation. Can be "automatic" for
        automatic parallelism or "spatial" for spatial parallelism.
    mesh_file: str
        Path to the mesh file.
    length_z: float
        Length of the domain in the z-direction.
    length_x: float
        Length of the domain in the x-direction.
    length_y: float
        Length of the domain in the y-direction.
    user_mesh: spyro.Mesh
        User defined mesh.
    firedrake_mesh: firedrake.Mesh
        Firedrake mesh.
    abc_active: bool
        Whether or not the absorbing boundary conditions are used.
    abc_exponent: int
        Exponent of the absorbing boundary conditions.
    abc_cmax: float
        Maximum acoustic wave velocity in the absorbing boundary conditions.
    abc_R: float
        Theoretical reflection coefficient of the absorbing boundary
        conditions.
    abc_pad_length: float
        Thickness of the absorbing boundary conditions.
    source_type: str
        Type of source used in the simulation. Can be "ricker" for a Ricker
        wavelet or "MMS" for a manufactured solution.
    running_fwi: bool
        Whether or not the simulation is a FWI.
    initial_velocity_model_file: str
        Path to the initial velocity model file.
    fwi_output_folder: str
        Path to the FWI output folder.
    control_output_file: str
        Path to the control output file.
    gradient_output_file: str
        Path to the gradient output file.
    optimization_parameters: dict
        Dictionary of the optimization parameters.
    automatic_adjoint: bool
        Whether or not the adjoint is calculated automatically.
    forward_output: bool
        Whether or not the forward output is saved.
    fwi_velocity_model_output: bool
        Whether or not the FWI velocity model output is saved.
    gradient_output: bool
        Whether or not the gradient output is saved.
    adjoint_output: bool
        Whether or not the adjoint output is saved.
    forward_output_file: str
        Path to the forward output file.
    fwi_velocity_model_output_file: str
        Path to the FWI velocity model output file.
    gradient_output_file: str
        Path to the gradient output file.
    adjoint_output_file: str
        Path to the adjoint output file.
    comm: MPI communicator
        MPI communicator.
    velocity_model_type: str
        Type of velocity model used in the simulation. Can be "file" for a
        file, "conditional" for a conditional, or None for no velocity model.
    velocity_conditional: str
        Conditional used for the velocity model.
    equation_type: str
        Type of equation used in the simulation. Can be "second_order_in_pressure".
    time_integrator: str
        Type of time integrator used in the simulation. Can be "central_difference".

    Methods
    -------
    get_wavelet()
        Returns a wavelet based on the source type.
    set_mesh()
        Sets the mesh.
    get_mesh()
        Reads in a mesh and scatters it between cores.
    """

    def __init__(self, dictionary=None, comm=None):
        """Initializes class that reads and sanitizes input parameters.
        A dictionary can be used.

        Parameters
        ----------
        dictionary: 'dictionary' (optional)
            Contains all input parameters already organized based on examples
            from github.
        comm: MPI communicator (optional)
            MPI comunicator. If None is given model_parameters creates one.

        Returns
        -------
        model_parameters: :class: 'model_parameters' object
        """
        # Converts old dictionary to new one. Deprecated feature
        if "opts" in dictionary:
            warnings.warn("Old deprecated dictionary style in usage.")
            dictionary = io.Dictionary_conversion(dictionary).new_dictionary
        # Saves inout_dictionary internally
        self.input_dictionary = dictionary

        # Sanitizes method or cell_type+variant inputs
        Options = io.dictionaryio.read_options(self.input_dictionary["options"])
        self.cell_type = Options.cell_type
        self.method = Options.method
        self.variant = Options.variant
        self.degree = Options.degree
        self.dimension = Options.dimension
        self.time_integrator = self._check_time_integrator()
        self.equation_type = self._check_equation_type()

        if self.cell_type == "quadrilateral":
            quadrilateral = True
        else:
            quadrilateral = False

        # Checks time inputs
        self._sanitize_time_inputs()

        # Checks inversion variables, FWI and velocity model inputs and outputs
        self.real_shot_record = None
        self._sanitize_optimization_and_velocity()

        # Checking source and receiver inputs
        self._sanitize_acquisition()

        # Setting up MPI communicator and checking parallelism:
        self._sanitize_comm(comm)

        # Checking mesh_parameters
        self.input_dictionary["mesh"].setdefault("user_mesh", None)
        self.input_dictionary.setdefault("absorving_boundary_conditions", {})
        self.input_dictionary["absorving_boundary_conditions"].setdefault("pad_length", None)
        self.input_dictionary["absorving_boundary_conditions"].setdefault("status", False)
        self.user_mesh = self.input_dictionary["mesh"]["user_mesh"]
        mesh_parameters = meshing.MeshingParameters(
            input_mesh_dictionary=self.input_dictionary["mesh"],
            dimension=self.dimension,
            source_frequency=self.input_dictionary["acquisition"]["frequency"],
            comm=self.comm,
            quadrilateral=quadrilateral,
            method=self.method,
            degree=self.degree,
            abc_pad_length=self.input_dictionary["absorving_boundary_conditions"]["pad_length"],
        )
        self.mesh_parameters = mesh_parameters

        # Checking absorving boundary condition parameters
        self._sanitize_absorving_boundary_condition()

        # Check automatic adjoint
        self._sanitize_automatic_adjoint()

        # Sanitize output files
        self._sanitize_output()
        self.random_id_string = str(uuid.uuid4())[:10]

    # default_dictionary["absorving_boundary_conditions"] = {
    #     "status": False,  # True or false
    # #  None or non-reflective (outer boundary condition)
    #     "outer_bc": "non-reflective",
    # # polynomial, hyperbolic, shifted_hyperbolic
    #     "damping_type": "polynomial",
    #     "exponent": 2,  # damping layer has a exponent variation
    #     "cmax": 4.7,  # maximum acoustic wave velocity in PML - km/s
    #     "R": 1e-6,  # theoretical reflection coefficient
    # # thickness of the PML in the z-direction (km) - always positive
    #     "lz": 0.25,
    # # thickness of the PML in the x-direction (km) - always positive
    #     "lx": 0.25,
    # # thickness of the PML in the y-direction (km) - always positive
    #     "ly": 0.0,
    # }
    def _check_time_integrator(self):
        if "time_integration_scheme" in self.input_dictionary:
            time_integrator = self.input_dictionary["time_integration_scheme"]
        else:
            time_integrator = "central_difference"

        if time_integrator != "central_difference":
            raise ValueError(
                "The time integrator specified is not implemented yet"
            )

        return time_integrator

    def _check_equation_type(self):
        if "equation_type" in self.input_dictionary:
            equation_type = self.input_dictionary["equation_type"]
        else:
            equation_type = "second_order_in_pressure"

        if equation_type != "second_order_in_pressure":
            raise ValueError(
                "The equation type specified is not implemented yet"
            )

        return equation_type

    def _sanitize_absorving_boundary_condition(self):
        if "absorving_boundary_conditions" not in self.input_dictionary:
            self.input_dictionary["absorving_boundary_conditions"] = {
                "status": False
            }
        dictionary = self.input_dictionary["absorving_boundary_conditions"]
        self.abc_active = dictionary["status"]

        BL_obj = io.boundary_layer_io.read_boundary_layer(dictionary)
        self.abc_exponent = BL_obj.abc_exponent
        self.abc_cmax = BL_obj.abc_cmax
        self.abc_R = BL_obj.abc_R
        self.abc_pad_length = BL_obj.abc_pad_length
        self.abc_boundary_layer_type = BL_obj.abc_boundary_layer_type

        self.absorb_top = dictionary.get("absorb_top", False)
        self.absorb_bottom = dictionary.get("absorb_bottom", True)
        self.absorb_right = dictionary.get("absorb_right", True)
        self.absorb_left = dictionary.get("absorb_left", True)
        self.absorb_front = dictionary.get("absorb_front", True)
        self.absorb_back = dictionary.get("absorb_back", True)

    def _sanitize_output(self):
        #         default_dictionary["visualization"] = {
        #     "forward_output" : True,
        #     "forward_output_filename": "results/forward.pvd",
        #     "fwi_velocity_model_output": False,
        #     "velocity_model_filename": None,
        #     "gradient_output": False,
        #     "gradient_filename": None,
        #     "adjoint_output": False,
        #     "adjoint_filename": None,
        # }
        # Checking if any output should be saved
        if "visualization" in self.input_dictionary:
            dictionary = self.input_dictionary["visualization"]
        else:
            dictionary = {
                "forward_output": False,
                "fwi_velocity_model_output": False,
                "gradient_output": False,
                "adjoint_output": False,
            }
            self.input_dictionary["visualization"] = dictionary

        self.forward_output = dictionary["forward_output"]

        if "fwi_velocity_model_output" in dictionary:
            self.fwi_velocity_model_output = dictionary[
                "fwi_velocity_model_output"
            ]
        else:
            self.fwi_velocity_model_output = False

        if "gradient_output" in dictionary:
            self.gradient_output = dictionary["gradient_output"]
        else:
            self.gradient_output = False

        if "adjoint_output" in dictionary:
            self.adjoint_output = dictionary["adjoint_output"]
        else:
            self.adjoint_output = False

        # Getting output file names
        self._sanitize_output_files()

    def _sanitize_output_files(self):
        self._sanitize_forward_output_files()
        dictionary = self.input_dictionary["visualization"]

        # Estabilishing velocity model file and setting a default
        if "velocity_model_filename" not in dictionary:
            self.fwi_velocity_model_output_file = (
                "results/fwi_velocity_model.pvd"
            )
        elif dictionary["velocity_model_filename"] is None:
            self.fwi_velocity_model_output_file = dictionary[
                "velocity_model_filename"
            ]
        else:
            self.fwi_velocity_model_output_file = (
                "results/fwi_velocity_model.pvd"
            )

        self._check_debug_output()

    def _sanitize_forward_output_files(self):
        dictionary = self.input_dictionary["visualization"]
        if "forward_output_filename" not in dictionary:
            self.forward_output_file = "results/forward_propogation.pvd"
        elif dictionary["forward_output_filename"] is not None:
            self.forward_output_file = dictionary["forward_output_filename"]
        else:
            self.forward_output_file = "results/forward_propagation.pvd"

    def _sanitize_adjoint_and_gradient_output_files(self):
        dictionary = self.input_dictionary["visualization"]
        # Estabilishing gradient file and setting a default
        if "gradient_filename" not in dictionary:
            self.gradient_output_file = "results/gradient.pvd"
        elif dictionary["gradient_filename"] is None:
            self.gradient_output_file = dictionary["gradient_filename"]
        else:
            self.gradient_output_file = "results/gradient.pvd"

        # Estabilishing adjoint file and setting a default
        if "adjoint_filename" not in dictionary:
            self.adjoint_output_file = "results/adjoint.pvd"
        elif dictionary["adjoint_filename"] is None:
            self.adjoint_output_file = dictionary["adjoint_filename"]
        else:
            self.adjoint_output_file = "results/adjoint.pvd"

    def _check_debug_output(self):
        dictionary = self.input_dictionary["visualization"]
        # Estabilishing debug output
        if "debug_output" not in dictionary:
            self.debug_output = False
        elif dictionary["debug_output"] is None:
            self.debug_output = False
        elif dictionary["debug_output"] is False:
            self.debug_output = False
        elif dictionary["debug_output"] is True:
            self.debug_output = True
        else:
            raise ValueError("Debug output not understood")

    def _sanitize_automatic_adjoint(self):
        dictionary = self.input_dictionary
        if "automatic_adjoint" in dictionary:
            self.automatic_adjoint = True
        else:
            self.automatic_adjoint = False

    def _sanitize_comm(self, comm):
        dictionary = self.input_dictionary
        if "parallelism" in dictionary:
            self.parallelism_type = dictionary["parallelism"]["type"]
        else:
            warnings.warn("No paralellism type listed. Assuming automatic")
            self.parallelism_type = "automatic"

        if self.parallelism_type == "custom":
            self.shot_ids_per_propagation = dictionary["parallelism"]["shot_ids_per_propagation"]
        elif self.parallelism_type == "automatic":
            self.shot_ids_per_propagation = [[i] for i in range(0, self.number_of_sources)]
        elif self.parallelism_type == "spatial":
            self.shot_ids_per_propagation = [[i] for i in range(0, self.number_of_sources)]

        if comm is None:
            self.comm = utils.mpi_init(self)
            self.comm.comm.barrier()
        else:
            self.comm = comm

    def _sanitize_acquisition(self):
        dictionary = self.input_dictionary["acquisition"]
        self.number_of_receivers = len(dictionary["receiver_locations"])
        self.receiver_locations = dictionary["receiver_locations"]

        # Check ricker source:
        self.source_type = dictionary["source_type"]
        if self.source_type == "Ricker":
            self.source_type = "ricker"
        elif self.source_type == "MMS":
            self.number_of_sources = 1
            self.source_locations = []
            self.frequency = None
            self.amplitude = None
            self.delay = None
            return

        self.number_of_sources = len(dictionary["source_locations"])
        self.source_locations = dictionary["source_locations"]
        self.frequency = dictionary["frequency"]
        if "amplitude" in dictionary:
            self.amplitude = dictionary["amplitude"]
        else:
            self.amplitude = 1.0
        if "delay" in dictionary:
            self.delay = dictionary["delay"]
        else:
            self.delay = 1.5
        self.delay_type = dictionary.get("delay_type", "multiples_of_minimun")
        self.__check_acquisition()

    def _sanitize_optimization_and_velocity(self):
        """
        Checks if we are doing a FWI and sorts velocity model types, inputs,
        and outputs
        """
        dictionary = self.input_dictionary
        self.velocity_model_type = "file"

        # Check if we are doing a FWI and sorting output locations and
        # velocity model inputs
        self.running_fwi = False
        if "inversion" not in dictionary:
            dictionary["inversion"] = {"perform_fwi": False}

        if dictionary["inversion"]["perform_fwi"]:
            self.running_fwi = True

        if self.running_fwi:
            self._sanitize_optimization_and_velocity_for_fwi()
        else:
            self._sanitize_optimization_and_velocity_without_fwi()

        if self.initial_velocity_model_file is None:
            if "velocity_conditional" not in dictionary["synthetic_data"]:
                self.velocity_model_type = None
                warnings.warn(
                    "No velocity model set initially. If using "
                    "user defined conditional or expression, please "
                    "input it in the Wave object."
                )

        if "velocity_conditional" in dictionary["synthetic_data"]:
            self.velocity_model_type = "conditional"
            self.velocity_conditional = dictionary["synthetic_data"][
                "velocity_conditional"
            ]

        self.forward_output_file = "results/forward_output.pvd"

    def _sanitize_optimization_and_velocity_for_fwi(self):
        self._sanitize_optimization_and_velocity_without_fwi()
        dictionary = self.input_dictionary
        try:
            self.initial_velocity_model_file = dictionary["inversion"][
                "initial_guess_model_file"
            ]
        except KeyError:
            self.initial_velocity_model_file = None
        self.fwi_output_folder = "fwi/"
        self.control_output_file = self.fwi_output_folder + "control"
        self.gradient_output_file = self.fwi_output_folder + "gradient"
        if "optimization_parameters" in dictionary["inversion"]:
            self.optimization_parameters = dictionary["inversion"][
                "optimization_parameters"
            ]
        else:
            default_optimization_parameters = {
                "General": {"Secant": {"Type": "Limited-Memory BFGS",
                                       "Maximum Storage": 10}},
                "Step": {
                    "Type": "Augmented Lagrangian",
                    "Augmented Lagrangian": {
                        "Subproblem Step Type": "Line Search",
                        "Subproblem Iteration Limit": 5.0,
                    },
                    "Line Search": {"Descent Method": {"Type": "Quasi-Newton Step"}},
                },
                "Status Test": {
                    "Gradient Tolerance": 1e-16,
                    "Iteration Limit": None,
                    "Step Tolerance": 1.0e-16,
                },
            }
            self.optimization_parameters = default_optimization_parameters

        if "shot_record_file" in dictionary["inversion"]:
            if dictionary["inversion"]["shot_record_file"] is not None:
                self.real_shot_record = np.load(dictionary["inversion"]["shot_record_file"])

    def _sanitize_optimization_and_velocity_without_fwi(self):
        dictionary = self.input_dictionary
        if "synthetic_data" in dictionary:
            self.initial_velocity_model_file = dictionary["synthetic_data"][
                "real_velocity_file"
            ]
        else:
            dictionary["synthetic_data"] = {"real_velocity_file": None}
            self.initial_velocity_model_file = None

    def _sanitize_time_inputs(self):
        dictionary = self.input_dictionary["time_axis"]
        self.final_time = dictionary["final_time"]
        self._dt = dictionary["dt"]
        if "initial_time" in dictionary:
            self.initial_time = dictionary["initial_time"]
        else:
            self.initial_time = 0.0
        self.output_frequency = dictionary["output_frequency"]
        self.gradient_sampling_frequency = dictionary[
            "gradient_sampling_frequency"
        ]

        self.__check_time()

    def __check_acquisition(self):
        for source in self.source_locations:
            if self.dimension == 2:
                source_z, source_x = source
                source_y = 0.0
            elif self.dimension == 3:
                source_z, source_x, source_y = source
            else:
                raise ValueError("Source input type not supported")

    def __check_time(self):
        if self.final_time < 0.0:
            raise ValueError(f"Negative time of {self.final_time} not valid.")
        if self._dt > 1.0:
            warnings.warn(f"Time step of {self.dt} too big.")
        if self._dt is None:
            warnings.warn(
                "Timestep not given. Will calculate internally when user \
                    attemps to propagate wave."
            )

    def set_mesh(
        self,
        user_mesh=None,
        input_mesh_parameters={},
    ):
        """
        Set the mesh for the model.

        Parameters
        ----------
        user_mesh : spyro.Mesh, optional
            The desired mesh. The default is None.
        mesh_parameters : dict, optional
            Additional parameters for setting up the mesh. The default is an empty dictionary.

        Returns
        -------
        None
        """
<<<<<<< HEAD
        if user_mesh is not None:
            self.user_mesh = user_mesh
=======

        # Setting default mesh parameters
        mesh_parameters.setdefault("periodic", False)
        mesh_parameters.setdefault("minimum_velocity", 1.5)
        mesh_parameters.setdefault("edge_length", None)
        mesh_parameters.setdefault("dx", None)
        mesh_parameters.setdefault("length_z", self.length_z)
        mesh_parameters.setdefault("length_x", self.length_x)
        mesh_parameters.setdefault("length_y", self.length_y)
        mesh_parameters.setdefault("abc_pad_length", self.abc_pad_length)
        mesh_parameters.setdefault("mesh_file", self.mesh_file)
        mesh_parameters.setdefault("dimension", self.dimension)
        mesh_parameters.setdefault("mesh_type", self.mesh_type)
        mesh_parameters.setdefault("source_frequency", self.frequency)
        mesh_parameters.setdefault("method", self.method)
        mesh_parameters.setdefault("degree", self.degree)
        mesh_parameters.setdefault("velocity_model_file", self.initial_velocity_model_file)
        mesh_parameters.setdefault("cell_type", self.cell_type)
        print(f"Method: {self.method}, Degree: {self.degree}, Dimension: {self.dimension}")
        mesh_parameters.setdefault("cells_per_wavelength", cells_per_wavelength(self.method, self.degree, self.dimension))

        self._set_mesh_length(
            length_z=mesh_parameters["length_z"],
            length_x=mesh_parameters["length_x"],
            length_y=mesh_parameters["length_y"],
        )
        self.set_mesh_type(new_mesh_type=mesh_parameters["mesh_type"])

        if self.mesh_type == "firedrake_mesh":
            automatic_mesh = True
        elif self.mesh_type == "SeismicMesh":
            automatic_mesh = True
        else:
            automatic_mesh = False

        if user_mesh is not None:
            self.user_mesh = user_mesh
            self.mesh_type = "user_mesh"
        elif mesh_parameters["mesh_file"] is not None:
            self.mesh_file = mesh_parameters["mesh_file"]
            self.mesh_type = "file"
        elif automatic_mesh:
            self.user_mesh = self._creating_automatic_mesh(
                mesh_parameters=mesh_parameters
            )

        if (
            mesh_parameters["length_z"] is None
            or mesh_parameters["length_x"] is None
            or (mesh_parameters["length_y"] is None and self.dimension == 2)
        ) and self.mesh_type != "firedrake_mesh":
            warnings.warn(
                "Mesh dimensions not completely reset from initial dictionary"
            )

    def set_mesh_type(self, new_mesh_type=None):
        if new_mesh_type is not None:
            self.mesh_type = new_mesh_type

    def _creating_automatic_mesh(self, mesh_parameters={}):
        """
        Creates an automatic mesh using the specified mesh parameters.
>>>>>>> 577ec94b

        pad_length = None
        if self.abc_active:
            pad_length = self.abc_pad_length
        self.mesh_parameters.set_mesh(user_mesh=user_mesh,input_mesh_parameters=input_mesh_parameters, abc_pad_length=pad_length)

        if self.mesh_parameters.automatic_mesh:
            autoMeshing = meshing.AutomaticMesh(
                mesh_parameters=self.mesh_parameters,
            )

            self.user_mesh = autoMeshing.create_mesh()

    def _set_mesh_length(
        self,
        length_z=None,
        length_x=None,
        length_y=None,
    ):
        if length_z is not None:
            self.mesh_parameters.length_z = length_z
        if length_x is not None:
            self.mesh_parameters.length_x = length_x
        if length_y is not None:
            self.mesh_parameters.length_y = length_y

    def get_mesh(self):
        """Reads in an external mesh and scatters it between cores.

        Returns
        -------
        mesh: Firedrake.Mesh object
            The distributed mesh across `ens_comm`
        """
        if self.mesh_parameters.user_mesh is not None:
            self.user_mesh = self.mesh_parameters.user_mesh
            return self.user_mesh
        elif self.mesh_parameters.mesh_file is not None:
            return io.read_mesh(self.mesh_parameters)
        else:
            return self.user_mesh<|MERGE_RESOLUTION|>--- conflicted
+++ resolved
@@ -713,73 +713,8 @@
         -------
         None
         """
-<<<<<<< HEAD
         if user_mesh is not None:
             self.user_mesh = user_mesh
-=======
-
-        # Setting default mesh parameters
-        mesh_parameters.setdefault("periodic", False)
-        mesh_parameters.setdefault("minimum_velocity", 1.5)
-        mesh_parameters.setdefault("edge_length", None)
-        mesh_parameters.setdefault("dx", None)
-        mesh_parameters.setdefault("length_z", self.length_z)
-        mesh_parameters.setdefault("length_x", self.length_x)
-        mesh_parameters.setdefault("length_y", self.length_y)
-        mesh_parameters.setdefault("abc_pad_length", self.abc_pad_length)
-        mesh_parameters.setdefault("mesh_file", self.mesh_file)
-        mesh_parameters.setdefault("dimension", self.dimension)
-        mesh_parameters.setdefault("mesh_type", self.mesh_type)
-        mesh_parameters.setdefault("source_frequency", self.frequency)
-        mesh_parameters.setdefault("method", self.method)
-        mesh_parameters.setdefault("degree", self.degree)
-        mesh_parameters.setdefault("velocity_model_file", self.initial_velocity_model_file)
-        mesh_parameters.setdefault("cell_type", self.cell_type)
-        print(f"Method: {self.method}, Degree: {self.degree}, Dimension: {self.dimension}")
-        mesh_parameters.setdefault("cells_per_wavelength", cells_per_wavelength(self.method, self.degree, self.dimension))
-
-        self._set_mesh_length(
-            length_z=mesh_parameters["length_z"],
-            length_x=mesh_parameters["length_x"],
-            length_y=mesh_parameters["length_y"],
-        )
-        self.set_mesh_type(new_mesh_type=mesh_parameters["mesh_type"])
-
-        if self.mesh_type == "firedrake_mesh":
-            automatic_mesh = True
-        elif self.mesh_type == "SeismicMesh":
-            automatic_mesh = True
-        else:
-            automatic_mesh = False
-
-        if user_mesh is not None:
-            self.user_mesh = user_mesh
-            self.mesh_type = "user_mesh"
-        elif mesh_parameters["mesh_file"] is not None:
-            self.mesh_file = mesh_parameters["mesh_file"]
-            self.mesh_type = "file"
-        elif automatic_mesh:
-            self.user_mesh = self._creating_automatic_mesh(
-                mesh_parameters=mesh_parameters
-            )
-
-        if (
-            mesh_parameters["length_z"] is None
-            or mesh_parameters["length_x"] is None
-            or (mesh_parameters["length_y"] is None and self.dimension == 2)
-        ) and self.mesh_type != "firedrake_mesh":
-            warnings.warn(
-                "Mesh dimensions not completely reset from initial dictionary"
-            )
-
-    def set_mesh_type(self, new_mesh_type=None):
-        if new_mesh_type is not None:
-            self.mesh_type = new_mesh_type
-
-    def _creating_automatic_mesh(self, mesh_parameters={}):
-        """
-        Creates an automatic mesh using the specified mesh parameters.
->>>>>>> 577ec94b
 
         pad_length = None
         if self.abc_active:
