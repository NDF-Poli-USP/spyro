--- conflicted
+++ resolved
@@ -383,15 +383,6 @@
         self.abc_R = BL_obj.abc_R
         self.abc_pad_length = BL_obj.abc_pad_length
         self.abc_boundary_layer_type = BL_obj.abc_boundary_layer_type
-<<<<<<< HEAD
-=======
-        if self.abc_active:
-            self._correct_time_integrator_for_abc()
-
-    def _correct_time_integrator_for_abc(self):
-        if self.time_integrator == "central_difference":
-            self.time_integrator = "mixed_space_central_difference"
->>>>>>> 19f54f01
 
     def _sanitize_output(self):
         #         default_dictionary["visualization"] = {
