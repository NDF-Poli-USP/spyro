--- conflicted
+++ resolved
@@ -123,14 +123,11 @@
     assert all([test0, test1, test2, test3])
 
 
-<<<<<<< HEAD
 @pytest.mark.parallel(6)
-@pytest.mark.skip(reason="ROL is not installed")
+@pytest.mark.skip(reason="ROL is not working in spyro anymore")
 def test_fwi_with_rol(load_real_shot=False, use_rol=True):
     test_fwi(load_real_shot=load_real_shot, use_rol=use_rol)
 
 
-=======
->>>>>>> 4d6bf2f3
 if __name__ == "__main__":
     test_fwi(load_real_shot=False)